const { exec } = require('child_process')
const path = require('path')

const { getScript } = require('rainbow-bridge-utils')

class PrepareCommand {
  static execute ({ coreSrc, nearupSrc }) {
    const scriptDir = getScript('prepare')

    const shell = ['bash', scriptDir].join(' ')

    const env = {}
    for (const e in process.env) {
      env[e] = process.env[e]
    }

    env.LOCAL_CORE_SRC = coreSrc && path.resolve(coreSrc)

<<<<<<< HEAD
    env.LOCAL_NEARUP_SRC = nearupSrc && path.resolve(nearupSrc)

=======
>>>>>>> 5380dd3d
    // @ts-ignore
    const prepareScript = exec(shell, { env: env })
    // @ts-ignore
    prepareScript.stdout.on('data', function (data) {
      process.stdout.write(data)
    })

    // @ts-ignore
    prepareScript.stderr.on('data', function (data) {
      process.stderr.write(data)
    })
  }
}

exports.PrepareCommand = PrepareCommand<|MERGE_RESOLUTION|>--- conflicted
+++ resolved
@@ -16,11 +16,6 @@
 
     env.LOCAL_CORE_SRC = coreSrc && path.resolve(coreSrc)
 
-<<<<<<< HEAD
-    env.LOCAL_NEARUP_SRC = nearupSrc && path.resolve(nearupSrc)
-
-=======
->>>>>>> 5380dd3d
     // @ts-ignore
     const prepareScript = exec(shell, { env: env })
     // @ts-ignore
