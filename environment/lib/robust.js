/// This module gives a few utils for robust error handling,
/// and wrap web3 with error handling and retry
<<<<<<< HEAD
const Web3 = require('web3');
const _ = require('lodash')
=======
const Web3 = require('web3')
>>>>>>> 7a7d24fe

const RETRY = 10
const DELAY = 500
const BACKOFF = 1.2

const retry = (retries, fn) =>
  fn().catch(err =>
    retries > 1 ? retry(retries - 1, fn) : Promise.reject(err)
  )
const sleep = duration => new Promise(res => setTimeout(res, duration))
const backoff = (retries, fn, delay = DELAY, wait = BACKOFF) =>
  fn().catch(err =>
    retries > 1
      ? sleep(delay).then(() => backoff(retries - 1, fn, delay * wait))
      : Promise.reject(err)
  )

const SLOW_TX_ERROR_MSG = 'transaction not executed within 5 minutes';

class RobustWeb3 {
  constructor(ethNodeUrl) {
    this.ethNodeUrl = ethNodeUrl
    this.web3 = new Web3(ethNodeUrl)
  }

  async getBlockNumber() {
    return await backoff(RETRY, async () => {
      try {
        return await this.web3.eth.getBlockNumber()
      } catch (e) {
        if (e && e.toString() === 'Error: connection not open') {
          this.web3.setProvider(this.ethNodeUrl)
        }
      }
    })
  }

  async getBlock(b) {
    return await backoff(RETRY, async () => {
      try {
        return await this.web3.eth.getBlock(b)
      } catch (e) {
        if (e && e.toString() === 'Error: connection not open') {
          this.web3.setProvider(this.ethNodeUrl)
        }
      }
    })
  }

<<<<<<< HEAD
    async callContract(contract, method, args, options) {
        let gasPrice = await this.web3.eth.getGasPrice();
        let nonce = await this.web3.eth.getTransactionCount(options.from, 'pending');
        while (gasPrice < 10000 * 1e9) {
            try {
                // Keep sending with same nonce but higher gasPrice to override same txn
                let tx = {
                    from: options.from,
                    to: contract.options.address,
                    gas: Web3.utils.toHex(options.gas),
                    gasPrice: Web3.utils.toHex(gasPrice),
                    nonce: Web3.utils.toHex(nonce),
                    data: contract.methods[method](...args).encodeABI()
                };

                let receipt = await promiseWithTimeout(5 * 60 * 1000, this.web3.eth.sendTransaction(tx), SLOW_TX_ERROR_MSG);
                if (_.isArray(receipt.logs)) {
                    // decode logs
                    var events = _.map(receipt.logs, function (log) {
                        return contract._decodeEventABI.call({
                            name: 'ALLEVENTS',
                            jsonInterface: contract.options.jsonInterface
                        }, log);
                    });

                    // make log names keys
                    receipt.events = {};
                    var count = 0;
                    events.forEach(function (ev) {
                        if (ev.event) {
                            // if > 1 of the same event, don't overwrite any existing events
                            if (receipt.events[ev.event]) {
                                if (Array.isArray(receipt.events[ev.event])) {
                                    receipt.events[ev.event].push(ev);
                                } else {
                                    receipt.events[ev.event] = [receipt.events[ev.event], ev];
                                }
                            } else {
                                receipt.events[ev.event] = ev;
                            }
                        } else {
                            receipt.events[count] = ev;
                            count++;
                        }
                    });
                    delete receipt.logs;
                }
                return receipt;
            } catch (e) {
                if (e.message === SLOW_TX_ERROR_MSG) {
                    console.log(SLOW_TX_ERROR_MSG);
                    console.log(`current gasPrice: ${gasPrice}. resend tx with double gasPrice`)
                    gasPrice *= 2;
                } else if (e.message.indexOf("the tx doesn't have the correct nonce") >= 0) {
                    console.log('nonce error, retrying with new nonce');
                    nonce++;
                } else if (e.toString() === 'Error: connection not open') {
                    console.log('web3 disconnected, reconnecting');
                    this.web3.setProvider(this.ethNodeUrl);
                } else {
                    throw e;
                }
            }
        }
        throw new Error('Cannot finish txn within 1e13 gas')
    }

    destroy() {
        if (this.web3.currentProvider.connection.close) { // Only WebSocket provider has close, HTTPS don't
            this.web3.currentProvider.connection.close();
=======
  async getTransactionReceipt(t) {
    return await backoff(RETRY, async () => {
      try {
        return await this.web3.eth.getTransactionReceipt(t)
      } catch (e) {
        if (e && e.toString() === 'Error: connection not open') {
          this.web3.setProvider(this.ethNodeUrl)
>>>>>>> 7a7d24fe
        }
      }
    })
  }

  destroy() {
    if (this.web3.currentProvider.connection.close) {
      // Only WebSocket provider has close, HTTPS don't
      this.web3.currentProvider.connection.close()
    }
  }
}

function normalizeEthKey(key) {
  let result = key.toLowerCase()
  if (!result.startsWith('0x')) {
    result = '0x' + result
  }
  return result
}

const promiseWithTimeout = (timeoutMs, promise, failureMessage) => {
  let timeoutHandle
  const timeoutPromise = new Promise((resolve, reject) => {
    timeoutHandle = setTimeout(
      () => reject(new Error(failureMessage)),
      timeoutMs
    )
  })

  return Promise.race([promise, timeoutPromise]).then(result => {
    clearTimeout(timeoutHandle)
    return result
  })
}

module.exports = {
  retry,
  sleep,
  backoff,
  RobustWeb3,
  normalizeEthKey,
  promiseWithTimeout,
}<|MERGE_RESOLUTION|>--- conflicted
+++ resolved
@@ -1,11 +1,7 @@
 /// This module gives a few utils for robust error handling,
 /// and wrap web3 with error handling and retry
-<<<<<<< HEAD
 const Web3 = require('web3');
 const _ = require('lodash')
-=======
-const Web3 = require('web3')
->>>>>>> 7a7d24fe
 
 const RETRY = 10
 const DELAY = 500
@@ -55,78 +51,73 @@
     })
   }
 
-<<<<<<< HEAD
-    async callContract(contract, method, args, options) {
-        let gasPrice = await this.web3.eth.getGasPrice();
-        let nonce = await this.web3.eth.getTransactionCount(options.from, 'pending');
-        while (gasPrice < 10000 * 1e9) {
-            try {
-                // Keep sending with same nonce but higher gasPrice to override same txn
-                let tx = {
-                    from: options.from,
-                    to: contract.options.address,
-                    gas: Web3.utils.toHex(options.gas),
-                    gasPrice: Web3.utils.toHex(gasPrice),
-                    nonce: Web3.utils.toHex(nonce),
-                    data: contract.methods[method](...args).encodeABI()
-                };
+  async callContract(contract, method, args, options) {
+    let gasPrice = await this.web3.eth.getGasPrice();
+    let nonce = await this.web3.eth.getTransactionCount(options.from, 'pending');
+    while (gasPrice < 10000 * 1e9) {
+      try {
+        // Keep sending with same nonce but higher gasPrice to override same txn
+        let tx = {
+          from: options.from,
+          to: contract.options.address,
+          gas: Web3.utils.toHex(options.gas),
+          gasPrice: Web3.utils.toHex(gasPrice),
+          nonce: Web3.utils.toHex(nonce),
+          data: contract.methods[method](...args).encodeABI()
+        };
 
-                let receipt = await promiseWithTimeout(5 * 60 * 1000, this.web3.eth.sendTransaction(tx), SLOW_TX_ERROR_MSG);
-                if (_.isArray(receipt.logs)) {
-                    // decode logs
-                    var events = _.map(receipt.logs, function (log) {
-                        return contract._decodeEventABI.call({
-                            name: 'ALLEVENTS',
-                            jsonInterface: contract.options.jsonInterface
-                        }, log);
-                    });
+        let receipt = await promiseWithTimeout(5 * 60 * 1000, this.web3.eth.sendTransaction(tx), SLOW_TX_ERROR_MSG);
+        if (_.isArray(receipt.logs)) {
+          // decode logs
+          var events = _.map(receipt.logs, function (log) {
+            return contract._decodeEventABI.call({
+              name: 'ALLEVENTS',
+              jsonInterface: contract.options.jsonInterface
+            }, log);
+          });
 
-                    // make log names keys
-                    receipt.events = {};
-                    var count = 0;
-                    events.forEach(function (ev) {
-                        if (ev.event) {
-                            // if > 1 of the same event, don't overwrite any existing events
-                            if (receipt.events[ev.event]) {
-                                if (Array.isArray(receipt.events[ev.event])) {
-                                    receipt.events[ev.event].push(ev);
-                                } else {
-                                    receipt.events[ev.event] = [receipt.events[ev.event], ev];
-                                }
-                            } else {
-                                receipt.events[ev.event] = ev;
-                            }
-                        } else {
-                            receipt.events[count] = ev;
-                            count++;
-                        }
-                    });
-                    delete receipt.logs;
+          // make log names keys
+          receipt.events = {};
+          var count = 0;
+          events.forEach(function (ev) {
+            if (ev.event) {
+              // if > 1 of the same event, don't overwrite any existing events
+              if (receipt.events[ev.event]) {
+                if (Array.isArray(receipt.events[ev.event])) {
+                  receipt.events[ev.event].push(ev);
+                } else {
+                  receipt.events[ev.event] = [receipt.events[ev.event], ev];
                 }
-                return receipt;
-            } catch (e) {
-                if (e.message === SLOW_TX_ERROR_MSG) {
-                    console.log(SLOW_TX_ERROR_MSG);
-                    console.log(`current gasPrice: ${gasPrice}. resend tx with double gasPrice`)
-                    gasPrice *= 2;
-                } else if (e.message.indexOf("the tx doesn't have the correct nonce") >= 0) {
-                    console.log('nonce error, retrying with new nonce');
-                    nonce++;
-                } else if (e.toString() === 'Error: connection not open') {
-                    console.log('web3 disconnected, reconnecting');
-                    this.web3.setProvider(this.ethNodeUrl);
-                } else {
-                    throw e;
-                }
+              } else {
+                receipt.events[ev.event] = ev;
+              }
+            } else {
+              receipt.events[count] = ev;
+              count++;
             }
+          });
+          delete receipt.logs;
         }
-        throw new Error('Cannot finish txn within 1e13 gas')
+        return receipt;
+      } catch (e) {
+        if (e.message === SLOW_TX_ERROR_MSG) {
+          console.log(SLOW_TX_ERROR_MSG);
+          console.log(`current gasPrice: ${gasPrice}. resend tx with double gasPrice`)
+          gasPrice *= 2;
+        } else if (e.message.indexOf("the tx doesn't have the correct nonce") >= 0) {
+          console.log('nonce error, retrying with new nonce');
+          nonce++;
+        } else if (e.toString() === 'Error: connection not open') {
+          console.log('web3 disconnected, reconnecting');
+          this.web3.setProvider(this.ethNodeUrl);
+        } else {
+          throw e;
+        }
+      }
     }
+    throw new Error('Cannot finish txn within 1e13 gas')
+  }
 
-    destroy() {
-        if (this.web3.currentProvider.connection.close) { // Only WebSocket provider has close, HTTPS don't
-            this.web3.currentProvider.connection.close();
-=======
   async getTransactionReceipt(t) {
     return await backoff(RETRY, async () => {
       try {
@@ -134,7 +125,6 @@
       } catch (e) {
         if (e && e.toString() === 'Error: connection not open') {
           this.web3.setProvider(this.ethNodeUrl)
->>>>>>> 7a7d24fe
         }
       }
     })
