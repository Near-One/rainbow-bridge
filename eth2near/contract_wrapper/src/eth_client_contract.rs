use crate::contract_wrapper_trait::ContractWrapper;
use crate::eth_client_contract_trait::EthClientContractTrait;
use borsh::BorshDeserialize;
use eth_types::eth2::{
    ExtendedBeaconBlockHeader, LightClientState, LightClientUpdate, SyncCommittee,
};
use eth_types::{BlockHeader, H256};
use near_primitives::borsh::BorshSerialize;
use near_primitives::types::AccountId;
use near_primitives::views::FinalExecutionOutcomeView;
use near_sdk::Balance;
use serde_json::json;
use std::error::Error;
use std::option::Option;
use std::string::String;
use std::vec::Vec;
use crate::eth_network_enum::EthNetwork;
use serde::Serialize;

<<<<<<< HEAD
=======
/// Implementation for interaction with Ethereum Light Client Contract on NEAR.
>>>>>>> a8b43603
pub struct EthClientContract {
    /// last submitted slot by this relay
    last_slot: u64,

    /// Wrapper for interacting with NEAR Contract
    pub contract_wrapper: Box<dyn ContractWrapper>,
}

impl EthClientContract {
    /// Constructor for `EthClientContract`
    pub fn new(contract_wrapper: Box<dyn ContractWrapper>) -> Self {
        EthClientContract {
            last_slot: 0,
            contract_wrapper,
        }
    }

    /// Initializes the Ethereum Light Client Contract on NEAR.
    ///
    /// # Arguments
    /// * `network` - the name of Ethereum network such as `mainnet`, `goerli`, `kiln`, etc.
    /// * `finalized_execution_header` - the finalized execution header to start initialization with.
    /// * `finalized_beacon_header` - correspondent finalized beacon header.
    /// * `current_sync_committee` - sync committee correspondent for finalized block.
    /// * `next_sync_committee` - sync committee for the next period after period for finalized block.
    /// * `hashes_gs_threshold` - the maximum number of stored finalized blocks.
    /// * `max_submitted_block_by_account` - the maximum number of unfinalized blocks which one relay can store in the client's storage.
    /// * `trusted_signer` - the account address of the trusted signer which is allowed to submit light client updates.
    pub fn init_contract(
        &self,
        network: EthNetwork,
        finalized_execution_header: BlockHeader,
        finalized_beacon_header: ExtendedBeaconBlockHeader,
        current_sync_committee: SyncCommittee,
        next_sync_committee: SyncCommittee,
        validate_updates: bool,
        verify_bls_signatures: bool,
        hashes_gc_threshold: Option<u64>,
        max_submitted_blocks_by_account: Option<u32>,
        trusted_signer: Option<AccountId>,
    ) {
        #[derive(BorshSerialize, Serialize)]
        pub struct InitInput {
            pub network: String,
            pub finalized_execution_header: eth_types::BlockHeader,
            pub finalized_beacon_header: ExtendedBeaconBlockHeader,
            pub current_sync_committee: SyncCommittee,
            pub next_sync_committee: SyncCommittee,
            pub validate_updates: bool,
            pub verify_bls_signatures: bool,
            pub hashes_gc_threshold: u64,
            pub max_submitted_blocks_by_account: u32,
            pub trusted_signer: Option<AccountId>,
        }

        let init_input = InitInput {
            network: network.to_string(),
            finalized_execution_header,
            finalized_beacon_header,
            current_sync_committee,
            next_sync_committee,
            validate_updates,
            verify_bls_signatures,
            hashes_gc_threshold: hashes_gc_threshold.unwrap_or(51_000),
            max_submitted_blocks_by_account: max_submitted_blocks_by_account.unwrap_or(8000),
            trusted_signer,
        };

        println!(
            "Init eth2 client input: \n {}",
            serde_json::to_string_pretty(&init_input).unwrap()
        );

        self.contract_wrapper
            .call_change_method(
                "init".to_string(),
                init_input.try_to_vec().expect("Error on parse init_input"),
                None,
                None,
            )
            .expect("Error during contract initialization");
    }

    /// Returns the Eth Light Client account address
    pub fn get_account_id(&self) -> AccountId {
        self.contract_wrapper.get_account_id()
    }

<<<<<<< HEAD
    pub fn get_signer_account_id(&self) -> AccountId {
        self.contract_wrapper.get_signer_account_id()
    }
=======
    pub fn get_signature_account_id(&self) -> AccountId { self.contract_wrapper.get_signer_account_id() }
>>>>>>> a8b43603
}

impl EthClientContractTrait for EthClientContract {
    fn get_last_submitted_slot(&self) -> u64 {
        return self.last_slot;
    }

    fn is_known_block(&self, execution_block_hash: &H256) -> Result<bool, Box<dyn Error>> {
        let result = self.contract_wrapper.call_view_function(
            "is_known_execution_header".to_string(),
            execution_block_hash.try_to_vec()?,
        )?;
        let is_known: bool = bool::try_from_slice(&result)?;
        Ok(is_known)
    }

    fn send_light_client_update(
        &mut self,
        light_client_update: LightClientUpdate,
    ) -> Result<FinalExecutionOutcomeView, Box<dyn Error>> {
        self.contract_wrapper.call_change_method(
            "submit_beacon_chain_light_client_update".to_string(),
            light_client_update.try_to_vec()?,
            None,
            None,
        )
    }

    fn get_finalized_beacon_block_hash(&self) -> Result<H256, Box<dyn Error>> {
        let result = self.contract_wrapper.call_view_function(
            "finalized_beacon_block_root".to_string(),
            json!({}).to_string().into_bytes(),
        )?;
        let beacon_block_hash: H256 = H256::try_from_slice(&result)?;
        Ok(beacon_block_hash)
    }

    fn get_finalized_beacon_block_slot(&self) -> Result<u64, Box<dyn Error>> {
        let result = self.contract_wrapper.call_view_function(
            "finalized_beacon_block_slot".to_string(),
            json!({}).to_string().into_bytes(),
        )?;
        let beacon_block_slot: u64 = u64::try_from_slice(&result)?;
        Ok(beacon_block_slot)
    }

    fn send_headers(
        &mut self,
        headers: &Vec<BlockHeader>,
        end_slot: u64,
    ) -> Result<FinalExecutionOutcomeView, Box<dyn std::error::Error>> {
        self.last_slot = end_slot;

        if headers.len() == 0 {
            return Err(Box::new(crate::errors::TryToSubmitZeroHeaderError));
        }

        let method_names = vec!["submit_execution_header".to_string(); headers.len()];
        let args = headers
            .iter()
            .filter_map(|header| header.try_to_vec().ok())
            .collect();

        self.contract_wrapper
            .call_change_method_batch(method_names, args, None, None)
    }

    fn get_min_deposit(&self) -> Result<Balance, Box<dyn Error>> {
        Ok(Balance::try_from_slice(
            &self.contract_wrapper.call_view_function(
                "min_storage_balance_for_submitter".to_string(),
                json!({}).to_string().into_bytes(),
            )?,
        )?)
    }

    fn register_submitter(&self) -> Result<FinalExecutionOutcomeView, Box<dyn Error>> {
        self.contract_wrapper.call_change_method(
            "register_submitter".to_string(),
            json!({}).to_string().into_bytes(),
            Some(self.get_min_deposit()?),
            None,
        )
    }

    fn is_submitter_registered(
        &self,
        account_id: Option<AccountId>,
    ) -> Result<bool, Box<dyn Error>> {
        let response = self.contract_wrapper.call_view_function(
            "is_submitter_registered".to_string(),
            json!({"account_id": account_id.unwrap_or(self.contract_wrapper.get_signer_account_id())}).to_string().into_bytes(),
        )?;

        Ok(serde_json::from_slice(response.as_slice())?)
    }

    fn get_light_client_state(&self) -> Result<LightClientState, Box<dyn Error>> {
        let result = self
            .contract_wrapper
            .call_view_function("get_light_client_state".to_string(), vec![])?;

        Ok(LightClientState::try_from_slice(result.as_slice())?)
    }
}

#[cfg(test)]
mod tests {
    use crate::eth_client_contract;
    use crate::eth_client_contract::EthClientContract;
    use crate::eth_client_contract_trait::EthClientContractTrait;
    use crate::sandbox_contract_wrapper::SandboxContractWrapper;
    use eth_types::eth2::{ExtendedBeaconBlockHeader, LightClientUpdate, SyncCommittee};
    use eth_types::BlockHeader;
    use near_primitives::types::AccountId;
    use tokio::runtime::Runtime;

    // TODO: use a more clean approach to include binary
    const WASM_FILEPATH: &str =
        "../../contracts/near/res/eth2_client.wasm";

    struct EthState {
        pub execution_blocks: Vec<BlockHeader>,
        pub light_client_updates: Vec<LightClientUpdate>,
        pub current_execution_block: usize,
        pub current_light_client_update: usize,
    }

    impl EthState {
        pub fn new() -> Self {
            const PATH_TO_EXECUTION_BLOCKS: &str =
                "./data/execution_block_headers_kiln_1099394-1099937.json";
            const PATH_TO_LIGHT_CLIENT_UPDATES: &str =
                "./data/light_client_updates_kiln_1099394-1099937.json";

            let execution_blocks: Vec<BlockHeader> = serde_json::from_str(
                &std::fs::read_to_string(PATH_TO_EXECUTION_BLOCKS).expect("Unable to read file"),
            )
            .unwrap();

            let light_client_updates: Vec<LightClientUpdate> = serde_json::from_str(
                &std::fs::read_to_string(PATH_TO_LIGHT_CLIENT_UPDATES)
                    .expect("Unable to read file"),
            )
            .unwrap();

            Self {
                execution_blocks,
                light_client_updates,
                current_execution_block: 0,
                current_light_client_update: 0,
            }
        }

        pub fn submit_block(&mut self, eth_client: &mut EthClientContract) {
            eth_client
                .send_headers(
                    &vec![self.execution_blocks[self.current_execution_block].clone()],
                    0,
                )
                .unwrap();
            self.current_execution_block += 1;
            while self.execution_blocks[self.current_execution_block].hash
                == self.execution_blocks[self.current_execution_block - 1].hash
            {
                self.current_execution_block += 1;
            }
        }

        pub fn submit_update(&mut self, eth_client: &mut EthClientContract) {
            eth_client
                .send_light_client_update(
                    self.light_client_updates[self.current_light_client_update].clone(),
                )
                .unwrap();
            self.current_light_client_update += 1;
        }
    }

    fn create_contract() -> (workspaces::Account, workspaces::Contract) {
        let rt = Runtime::new().unwrap();

        let worker = rt.block_on(workspaces::sandbox()).unwrap();
        let wasm = std::fs::read(WASM_FILEPATH).unwrap();

        // create accounts
        let owner = worker.root_account().unwrap();
        let relay_account = rt
            .block_on(
                owner
                    .create_subaccount("relay_account")
                    .initial_balance(30 * near_sdk::ONE_NEAR)
                    .transact(),
            )
            .unwrap()
            .into_result()
            .unwrap();

        let contract = rt.block_on(owner.deploy(&wasm)).unwrap().unwrap();

        (relay_account, contract)
    }

    fn init_contract(eth_client_contract: &EthClientContract, eth_state: &mut EthState, trusted_signer: String) {
        const PATH_TO_CURRENT_SYNC_COMMITTEE: &str =
            "./data/next_sync_committee_kiln_period_133.json";
        const PATH_TO_NEXT_SYNC_COMMITTEE: &str = "./data/next_sync_committee_kiln_period_134.json";

        let current_sync_committee: SyncCommittee = serde_json::from_str(
            &std::fs::read_to_string(PATH_TO_CURRENT_SYNC_COMMITTEE).expect("Unable to read file"),
        )
        .unwrap();
        let next_sync_committee: SyncCommittee = serde_json::from_str(
            &std::fs::read_to_string(PATH_TO_NEXT_SYNC_COMMITTEE).expect("Unable to read file"),
        )
        .unwrap();

        let finalized_beacon_header = ExtendedBeaconBlockHeader::from(
            eth_state.light_client_updates[0]
                .clone()
                .finality_update
                .header_update,
        );

        let finalized_hash = eth_state.light_client_updates[0]
            .clone()
            .finality_update
            .header_update
            .execution_block_hash;
        let mut finalized_execution_header = None::<BlockHeader>;
        for header in &eth_state.execution_blocks {
            eth_state.current_execution_block += 1;
            if header.hash.unwrap() == finalized_hash {
                finalized_execution_header = Some(header.clone());
                break;
            }
        }

        eth_client_contract.init_contract(
            eth_client_contract::EthNetwork::Kiln,
            finalized_execution_header.unwrap(),
            finalized_beacon_header,
            current_sync_committee,
            next_sync_committee,
            true,
            false,
            None,
            None,
            Option::<AccountId>::Some(trusted_signer.parse().unwrap()),
        );
        eth_state.current_light_client_update = 1;
    }

    #[test]
    fn test_smoke_eth_client_contract_wrapper() {
        let (relay_account, contract) = create_contract();

        // Use contract with `contract` as a signer for the `init()` call
        let contract_wrapper = Box::new(SandboxContractWrapper::new(
            contract.as_account(),
            contract.clone(),
        ));
        let eth_client_contract = eth_client_contract::EthClientContract::new(contract_wrapper);

        let mut eth_state = EthState::new();

        init_contract(&eth_client_contract, &mut eth_state, relay_account.id().to_string());
        let first_finalized_slot = eth_client_contract
            .get_finalized_beacon_block_slot()
            .unwrap();
        assert_eq!(first_finalized_slot, 1099360);

        // Use `relay_account` as a signer for normal operations
        let contract_wrapper = Box::new(SandboxContractWrapper::new(
            &relay_account,
            contract,
        ));
        let mut eth_client_contract = eth_client_contract::EthClientContract::new(contract_wrapper);
        eth_client_contract.register_submitter().unwrap();

        let next_hash = eth_state.light_client_updates[eth_state.current_light_client_update]
            .clone()
            .finality_update
            .header_update
            .execution_block_hash;
        loop {
            let current_execution_block_hash = eth_state.execution_blocks
                [eth_state.current_execution_block]
                .hash
                .unwrap();
            assert!(!eth_client_contract
                .is_known_block(&current_execution_block_hash)
                .unwrap());
            eth_state.submit_block(&mut eth_client_contract);
            assert!(eth_client_contract
                .is_known_block(&current_execution_block_hash)
                .unwrap());

            if current_execution_block_hash == next_hash {
                eth_state.submit_update(&mut eth_client_contract);
                let current_finality_slot = eth_client_contract
                    .get_finalized_beacon_block_slot()
                    .unwrap();
                assert_ne!(current_finality_slot, first_finalized_slot);
                break;
            }
        }
    }
}<|MERGE_RESOLUTION|>--- conflicted
+++ resolved
@@ -17,10 +17,7 @@
 use crate::eth_network_enum::EthNetwork;
 use serde::Serialize;
 
-<<<<<<< HEAD
-=======
 /// Implementation for interaction with Ethereum Light Client Contract on NEAR.
->>>>>>> a8b43603
 pub struct EthClientContract {
     /// last submitted slot by this relay
     last_slot: u64,
@@ -109,13 +106,9 @@
         self.contract_wrapper.get_account_id()
     }
 
-<<<<<<< HEAD
     pub fn get_signer_account_id(&self) -> AccountId {
         self.contract_wrapper.get_signer_account_id()
     }
-=======
-    pub fn get_signature_account_id(&self) -> AccountId { self.contract_wrapper.get_signer_account_id() }
->>>>>>> a8b43603
 }
 
 impl EthClientContractTrait for EthClientContract {
