use std::cmp;
use crate::beacon_rpc_client::BeaconRPCClient;
use crate::config::Config;
use crate::eth1_rpc_client::Eth1RPCClient;
use crate::hand_made_finality_light_client_update::HandMadeFinalityLightClientUpdate;
use crate::last_slot_searcher::LastSlotSearcher;
use crate::near_rpc_client::NearRPCClient;
use crate::prometheus_metrics;
use crate::prometheus_metrics::{
    CHAIN_EXECUTION_BLOCK_HEIGHT_ON_ETH, CHAIN_EXECUTION_BLOCK_HEIGHT_ON_NEAR,
    CHAIN_FINALIZED_EXECUTION_BLOCK_HEIGHT_ON_ETH, CHAIN_FINALIZED_EXECUTION_BLOCK_HEIGHT_ON_NEAR,
    FAILS_ON_HEADERS_SUBMISSION, FAILS_ON_UPDATES_SUBMISSION, LAST_ETH_SLOT, LAST_ETH_SLOT_ON_NEAR,
    LAST_FINALIZED_ETH_SLOT, LAST_FINALIZED_ETH_SLOT_ON_NEAR,
};
use crate::relay_errors::NoBlockForSlotError;
use bitvec::macros::internal::funty::Fundamental;
use contract_wrapper::eth_client_contract_trait::EthClientContractTrait;
use eth_types::eth2::LightClientUpdate;
use eth_types::BlockHeader;
use log::{debug, info, trace, warn};
use near_primitives::views::FinalExecutionStatus;
use std::cmp::{max, min};
use std::error::Error;
use std::thread;
use std::thread::sleep;
use std::time::Duration;
use std::vec::Vec;
use types::Slot;

const ONE_EPOCH_IN_SLOTS: u64 = 32;

macro_rules! skip_fail {
    ($res:expr, $msg:expr, $sleep_time:expr) => {
        match $res {
            Ok(val) => val,
            Err(e) => {
                warn!(target: "relay", "{}. Error: {}", $msg, e);
                trace!(target: "relay", "Sleep {} secs before next loop", $sleep_time);
                thread::sleep(Duration::from_secs($sleep_time));
                continue;
            }
        }
    };
}

macro_rules! return_on_fail {
    ($res:expr, $msg:expr) => {
        match $res {
            Ok(val) => val,
            Err(e) => {
                warn!(target: "relay", "{}. Error: {}", $msg, e);
                return;
            }
        }
    };
}

macro_rules! return_val_on_fail {
    ($res:expr, $msg:expr, $val:expr) => {
        match $res {
            Ok(val) => val,
            Err(e) => {
                warn!(target: "relay", "{}. Error: {}", $msg, e);
                return $val;
            }
        }
    };
}

macro_rules! return_on_fail_and_sleep {
    ($res:expr, $msg:expr, $sleep_time:expr) => {
        match $res {
            Ok(val) => val,
            Err(e) => {
                warn!(target: "relay", "{}. Error: {}", $msg, e);
                trace!(target: "relay", "Sleep {} secs before next loop", $sleep_time);
                thread::sleep(Duration::from_secs($sleep_time));
                return;
            }
        }
    };
}

pub struct Eth2NearRelay {
    beacon_rpc_client: BeaconRPCClient,
    eth1_rpc_client: Eth1RPCClient,
    near_rpc_client: NearRPCClient,
    eth_client_contract: Box<dyn EthClientContractTrait>,
    headers_batch_size: u64,
    ethereum_network: String,
    interval_between_light_client_updates_submission_in_epochs: u64,
    max_blocks_for_finalization: u64,
    near_network_name: String,
    last_slot_searcher: LastSlotSearcher,
    terminate: bool,
    submit_only_finalized_blocks: bool,
    next_light_client_update: Option<LightClientUpdate>,
    sleep_time_on_sync_secs: u64,
    sleep_time_after_submission_secs: u64,
    max_submitted_blocks_by_account: u32,
}

impl Eth2NearRelay {
    pub fn init(
        config: &Config,
        eth_contract: Box<dyn EthClientContractTrait>,
        enable_binsearch: bool,
        submit_only_finalized_blocks: bool,
    ) -> Self {
        info!(target: "relay", "=== Relay initialization === ");

        let beacon_rpc_client = BeaconRPCClient::new(
            &config.beacon_endpoint,
            config.eth_requests_timeout_seconds,
            config.state_requests_timeout_seconds,
        );
        let next_light_client_update =
            Self::get_light_client_update_from_file(config, &beacon_rpc_client).unwrap();

        let max_submitted_blocks_by_account = eth_contract
            .get_max_submitted_blocks_by_account()
            .expect("Error on getting max submitted blocks by account");

        let eth2near_relay = Eth2NearRelay {
            beacon_rpc_client,
            eth1_rpc_client: Eth1RPCClient::new(&config.eth1_endpoint),
            eth_client_contract: eth_contract,
            near_rpc_client: NearRPCClient::new(&config.near_endpoint),
            headers_batch_size: config.headers_batch_size as u64,
            ethereum_network: config.ethereum_network.to_string(),
            interval_between_light_client_updates_submission_in_epochs: config
                .interval_between_light_client_updates_submission_in_epochs,
            max_blocks_for_finalization: config.max_blocks_for_finalization,
            near_network_name: config.near_network_id.to_string(),
            last_slot_searcher: LastSlotSearcher::new(enable_binsearch),
            terminate: false,
            submit_only_finalized_blocks,
            next_light_client_update,
            sleep_time_on_sync_secs: config.sleep_time_on_sync_secs,
            sleep_time_after_submission_secs: config.sleep_time_after_submission_secs,
            max_submitted_blocks_by_account,
        };

        if !eth2near_relay
            .eth_client_contract
            .is_submitter_registered(None)
            .unwrap_or_else(|e| panic!("Failed to check if the submitter registered. Err {}", e))
        {
            eth2near_relay
                .eth_client_contract
                .register_submitter()
                .unwrap();
        }

        if let Some(port) = config.prometheus_metrics_port {
            thread::spawn(move || prometheus_metrics::run_prometheus_service(port));
        }

        eth2near_relay
    }

    fn get_max_slot_for_submission(&self) -> Result<u64, Box<dyn Error>> {
        let last_eth2_slot = self.beacon_rpc_client.get_last_slot_number()?.as_u64();
        LAST_ETH_SLOT.inc_by(cmp::max(0, last_eth2_slot as i64 - LAST_ETH_SLOT.get()));
        info!(target: "relay", "Last slot on ETH = {}", last_eth2_slot);

        if let Ok(last_block_number) = self
            .beacon_rpc_client
            .get_block_number_for_slot(Slot::new(last_eth2_slot))
        {
            CHAIN_EXECUTION_BLOCK_HEIGHT_ON_ETH.inc_by(max(
                0,
                last_block_number as i64 - CHAIN_EXECUTION_BLOCK_HEIGHT_ON_ETH.get(),
            ));
        }

        return if self.submit_only_finalized_blocks {
            Ok(self
                .beacon_rpc_client
                .get_last_finalized_slot_number()?
                .as_u64())
        } else {
            Ok(last_eth2_slot)
        };
    }

    fn get_last_eth2_slot_on_near(&mut self, max_slot: u64) -> Result<u64, Box<dyn Error>> {
        let last_eth2_slot_on_near = self.last_slot_searcher.get_last_slot(
            max_slot,
            &self.beacon_rpc_client,
            &self.eth_client_contract,
        )?;

        LAST_ETH_SLOT_ON_NEAR.inc_by(max(
            0,
            last_eth2_slot_on_near as i64 - LAST_ETH_SLOT_ON_NEAR.get(),
        ));

        if let Ok(last_block_number) = self
            .beacon_rpc_client
            .get_block_number_for_slot(Slot::new(last_eth2_slot_on_near))
        {
            CHAIN_EXECUTION_BLOCK_HEIGHT_ON_NEAR.inc_by(max(
                0,
                last_block_number as i64 - CHAIN_EXECUTION_BLOCK_HEIGHT_ON_NEAR.get(),
            ));
        }

        return Ok(last_eth2_slot_on_near);
    }

    fn get_last_finalized_slot_on_near(&self) -> Result<u64, Box<dyn Error>> {
        let last_finalized_slot_on_near =
            self.eth_client_contract.get_finalized_beacon_block_slot()?;
        LAST_FINALIZED_ETH_SLOT_ON_NEAR.inc_by(max(
            0,
            last_finalized_slot_on_near as i64 - LAST_FINALIZED_ETH_SLOT_ON_NEAR.get(),
        ));

        if let Ok(last_block_number) = self
            .beacon_rpc_client
            .get_block_number_for_slot(Slot::new(last_finalized_slot_on_near))
        {
            CHAIN_FINALIZED_EXECUTION_BLOCK_HEIGHT_ON_NEAR.inc_by(max(
                0,
                last_block_number as i64 - CHAIN_FINALIZED_EXECUTION_BLOCK_HEIGHT_ON_NEAR.get(),
            ));
        }

        Ok(last_finalized_slot_on_near)
    }

    fn get_last_finalized_slot_on_eth(&self) -> Result<u64, Box<dyn Error>> {
        let last_finalized_slot_on_eth = self
            .beacon_rpc_client
            .get_last_finalized_slot_number()?
            .as_u64();

        LAST_FINALIZED_ETH_SLOT.inc_by(max(
            0,
            last_finalized_slot_on_eth as i64 - LAST_FINALIZED_ETH_SLOT.get(),
        ));

        if let Ok(last_block_number) = self
            .beacon_rpc_client
            .get_block_number_for_slot(Slot::new(last_finalized_slot_on_eth))
        {
            CHAIN_FINALIZED_EXECUTION_BLOCK_HEIGHT_ON_ETH.inc_by(max(
                0,
                last_block_number as i64 - CHAIN_FINALIZED_EXECUTION_BLOCK_HEIGHT_ON_ETH.get(),
            ));
        }

        Ok(last_finalized_slot_on_eth)
    }

    pub fn run(&mut self, max_iterations: Option<u64>) {
        info!(target: "relay", "=== Relay running ===");
        let mut iter_id = 0;
        while !self.terminate {
            let mut were_submission_on_iter: bool = false;
            iter_id += 1;
            self.set_terminate(iter_id, max_iterations);
            skip_fail!(
                self.wait_for_synchronization(),
                "Fail to get sync status",
                self.sleep_time_on_sync_secs
            );

            info!(target: "relay", "== New relay loop ==");
            sleep(Duration::from_secs(12));

            let max_slot_for_submission: u64 = skip_fail!(
                self.get_max_slot_for_submission(),
                "Fail to get last slot on Eth",
                self.sleep_time_on_sync_secs
            );

            let mut last_eth2_slot_on_near: u64 = skip_fail!(
                self.get_last_eth2_slot_on_near(max_slot_for_submission),
                "Fail to get last slot on NEAR",
                self.sleep_time_on_sync_secs
            );

            info!(target: "relay", "Last slot on NEAR = {}; max slot for submission = {}",
                  last_eth2_slot_on_near, max_slot_for_submission);

            if last_eth2_slot_on_near < max_slot_for_submission {
                info!(target: "relay", "= Creating headers batch =");

                let (headers, current_slot) = skip_fail!(
                    self.get_execution_blocks_between(
                        last_eth2_slot_on_near + 1,
                        max_slot_for_submission,
                    ),
                    "Network problems during fetching execution blocks",
                    self.sleep_time_on_sync_secs
                );
                self.submit_execution_blocks(headers, current_slot, &mut last_eth2_slot_on_near);
                were_submission_on_iter = true;
            }

            were_submission_on_iter |=
                self.send_light_client_updates_with_checks(last_eth2_slot_on_near);

            if !were_submission_on_iter {
                info!(target: "relay", "Sync with ETH network. Sleep {} secs", self.sleep_time_on_sync_secs);
                thread::sleep(Duration::from_secs(self.sleep_time_on_sync_secs));
            }
        }
    }

    fn wait_for_synchronization(&self) -> Result<(), Box<dyn Error>> {
        while self.beacon_rpc_client.is_syncing()?
            || self.eth1_rpc_client.is_syncing()?
            || self.near_rpc_client.is_syncing()?
        {
            info!(target: "relay", "Waiting for sync...");
            thread::sleep(Duration::from_secs(self.sleep_time_on_sync_secs));
        }
        Ok(())
    }

    fn get_light_client_update_from_file(
        config: &Config,
        beacon_rpc_client: &BeaconRPCClient,
    ) -> Result<Option<LightClientUpdate>, Box<dyn Error>> {
        let mut next_light_client_update: Option<LightClientUpdate> = None;
        if let Some(path_to_attested_state) = config.clone().path_to_attested_state {
            match config.clone().path_to_finality_state {
                Some(path_to_finality_state) => {
                    next_light_client_update = Some(
                        HandMadeFinalityLightClientUpdate::get_light_client_update_from_file_with_next_sync_committee(
                            beacon_rpc_client,
                            &path_to_attested_state,
                            &path_to_finality_state,
                        ).unwrap(),
                    );
                }
                None => {
                    next_light_client_update = Some(
                        HandMadeFinalityLightClientUpdate::get_finality_light_client_update_from_file(
                            beacon_rpc_client,
                            &path_to_attested_state,
                        ).unwrap(),
                    );
                }
            }
        }
        Ok(next_light_client_update)
    }

    fn set_terminate(&mut self, iter_id: u64, max_iterations: Option<u64>) {
        if let Some(max_iter) = max_iterations {
            if iter_id > max_iter {
                self.terminate = true;
            }
        }
    }

    fn get_execution_blocks_between(
        &self,
        start_slot: u64,
        last_eth2_slot_on_eth_chain: u64,
    ) -> Result<(Vec<BlockHeader>, u64), Box<dyn Error>> {
        let mut headers: Vec<BlockHeader> = vec![];
        let mut current_slot = start_slot;

<<<<<<< HEAD
        let remaining_headers = (self.max_submitted_blocks_by_account
            - self
                .eth_client_contract
                .get_num_of_submitted_blocks_by_account()?) as u64;

        trace!(target: "relay", "remaining headers number {}", remaining_headers);

        let max_submitted_headers = min(self.max_submitted_headers, remaining_headers);

        while headers.len() < max_submitted_headers as usize
=======
        while headers.len() < self.headers_batch_size as usize
>>>>>>> 2b3c3d77
            && current_slot <= last_eth2_slot_on_eth_chain
        {
            debug!(target: "relay", "Try add block header for slot={}, headers len={}/{}", current_slot, headers.len(), self.headers_batch_size);
            match self.get_execution_block_by_slot(current_slot) {
                Ok(eth1_header) => headers.push(eth1_header),
                Err(err) => match err.downcast_ref::<NoBlockForSlotError>() {
                    Some(_) => {
                        current_slot += 1;
                        continue;
                    }
                    None => return Err(err),
                },
            }
            current_slot += 1;
        }

        Ok((headers, current_slot))
    }

    fn submit_execution_blocks(
        &mut self,
        headers: Vec<BlockHeader>,
        current_slot: u64,
        last_eth2_slot_on_near: &mut u64,
    ) {
        info!(target: "relay", "Try submit headers from slot={} to {} to NEAR", *last_eth2_slot_on_near + 1, current_slot - 1);
        let execution_outcome = return_on_fail!(
            self.eth_client_contract
                .send_headers(&headers, current_slot - 1),
            "Error on header submission"
        );

        if let FinalExecutionStatus::Failure(error_message) = execution_outcome.status {
            FAILS_ON_HEADERS_SUBMISSION.inc();
            warn!(target: "relay", "FAIL status on Headers submission. Error: {:?}", error_message);
        }

        *last_eth2_slot_on_near = current_slot - 1;
        info!(target: "relay", "Successful headers submission! Transaction URL: https://explorer.{}.near.org/transactions/{}",
                                  self.near_network_name, execution_outcome.transaction.hash);
        thread::sleep(Duration::from_secs(self.sleep_time_after_submission_secs));
    }

    fn verify_bls_signature_for_finality_update(
        &mut self,
        light_client_update: &LightClientUpdate,
    ) -> Result<bool, Box<dyn Error>> {
        let signature_slot_period =
            BeaconRPCClient::get_period_for_slot(light_client_update.signature_slot);
        let finalized_slot_period = BeaconRPCClient::get_period_for_slot(
            self.eth_client_contract.get_finalized_beacon_block_slot()?,
        );

        let light_client_state = self.eth_client_contract.get_light_client_state()?;

        let sync_committee = if signature_slot_period == finalized_slot_period {
            light_client_state.current_sync_committee
        } else {
            light_client_state.next_sync_committee
        };

        finality_update_verify::is_correct_finality_update(
            &self.ethereum_network,
            light_client_update,
            sync_committee,
        )
    }

    fn get_execution_block_by_slot(&self, slot: u64) -> Result<BlockHeader, Box<dyn Error>> {
        match self
            .beacon_rpc_client
            .get_block_number_for_slot(types::Slot::new(slot))
        {
            Ok(block_number) => self
                .eth1_rpc_client
                .get_block_header_by_number(block_number),
            Err(err) => Err(err),
        }
    }
}

// Implementation of functions for submitting light client updates
impl Eth2NearRelay {
    fn is_enough_blocks_for_light_client_update(
        &self,
        last_submitted_slot: u64,
        last_finalized_slot_on_near: u64,
        last_finalized_slot_on_eth: u64,
    ) -> bool {
        if (last_submitted_slot as i64) - (last_finalized_slot_on_near as i64)
            < (ONE_EPOCH_IN_SLOTS * self.interval_between_light_client_updates_submission_in_epochs) as i64
        {
            info!(target: "relay", "Light client update were send less then {} epochs ago. Skipping sending light client update", self.interval_between_light_client_updates_submission_in_epochs);
            return false;
        }

        if last_finalized_slot_on_eth <= last_finalized_slot_on_near {
            info!(target: "relay", "Last finalized slot on Eth equal to last finalized slot on NEAR. Skipping sending light client update.");
            return false;
        }

        true
    }

    fn is_shot_run_mode(&self) -> bool {
        self.next_light_client_update.is_some()
    }

    fn send_light_client_updates_with_checks(&mut self, last_submitted_slot: u64) -> bool {
        let last_finalized_slot_on_near: u64 = return_val_on_fail!(
            self.get_last_finalized_slot_on_near(),
            "Error on getting finalized block slot on NEAR. Skipping sending light client update",
            false
        );

        let last_finalized_slot_on_eth: u64 = return_val_on_fail!(self.get_last_finalized_slot_on_eth(),
                "Error on getting last finalized slot on Ethereum. Skipping sending light client update",
                false).as_u64();

        info!(target: "relay", "last_finalized_slot on near/eth {}/{}", last_finalized_slot_on_near, last_finalized_slot_on_eth);

        if self.is_enough_blocks_for_light_client_update(
            last_submitted_slot,
            last_finalized_slot_on_near,
            last_finalized_slot_on_eth,
        ) {
            self.send_light_client_updates(
                last_submitted_slot,
                last_finalized_slot_on_near,
                last_finalized_slot_on_eth,
            );
            return true;
        }

        return false;
    }

    fn send_light_client_updates(
        &mut self,
        last_submitted_slot: u64,
        last_finalized_slot_on_near: u64,
        last_finalized_slot_on_eth: u64,
    ) {
        info!(target: "relay", "= Sending light client update =");

        if self.is_shot_run_mode() {
            info!(target: "relay", "Try sending light client update from file");
            self.send_light_client_update_from_file(last_submitted_slot);
            return;
        }

        if last_finalized_slot_on_eth
            >= last_finalized_slot_on_near + self.max_blocks_for_finalization
        {
            info!(target: "relay", "Too big gap between slot of finalized block on NEAR and ETH. Sending hand made light client update");
            self.send_hand_made_light_client_update(last_finalized_slot_on_near);
        } else {
            self.send_regular_light_client_update(
                last_finalized_slot_on_eth,
                last_finalized_slot_on_near,
            );
        }
    }

    fn send_light_client_update_from_file(&mut self, last_submitted_slot: u64) {
        if let Some(light_client_update) = self.next_light_client_update.clone() {
            if last_submitted_slot
                < light_client_update
                    .finality_update
                    .header_update
                    .beacon_header
                    .slot
            {
                return;
            }

            self.send_specific_light_client_update(light_client_update);
            self.terminate = true;
        }
    }

    fn send_regular_light_client_update(
        &mut self,
        last_finalized_slot_on_eth: u64,
        last_finalized_slot_on_near: u64,
    ) {
        let last_eth2_period_on_near_chain =
            BeaconRPCClient::get_period_for_slot(last_finalized_slot_on_near);
        info!(target: "relay", "Last finalized slot/period on near={}/{}", last_finalized_slot_on_near, last_eth2_period_on_near_chain);

        let end_period = BeaconRPCClient::get_period_for_slot(last_finalized_slot_on_eth);
        info!(target: "relay", "Last finalized slot/period on ethereum={}/{}", last_finalized_slot_on_eth, end_period);

        let light_client_update = if end_period == last_eth2_period_on_near_chain {
            debug!(target: "relay", "Finalized period on ETH and NEAR are equal. Don't fetch sync commity update");
            return_on_fail!(
                self.beacon_rpc_client.get_finality_light_client_update(),
                "Error on getting light client update. Skipping sending light client update"
            )
        } else {
            debug!(target: "relay", "Finalized period on ETH and NEAR are different. Fetching sync commity update");
            return_on_fail!(
                self.beacon_rpc_client
                    .get_finality_light_client_update_with_sync_commity_update(),
                "Error on getting light client update. Skipping sending light client update"
            )
        };

        self.send_specific_light_client_update(light_client_update);
    }

    fn get_attested_slot(
        &mut self,
        last_finalized_slot_on_near: u64,
    ) -> Result<u64, Box<dyn Error>> {
        const EXPECTED_EPOCHS_BETWEEN_HEAD_AND_FINALIZED_BLOCKS: u64 = 2;
        let next_finalized_slot = last_finalized_slot_on_near
            + self.interval_between_light_client_updates_submission_in_epochs * ONE_EPOCH_IN_SLOTS;
        let attested_slot = next_finalized_slot
            + EXPECTED_EPOCHS_BETWEEN_HEAD_AND_FINALIZED_BLOCKS * ONE_EPOCH_IN_SLOTS;

        let attested_slot: u64 = self
            .beacon_rpc_client
            .get_non_empty_beacon_block_header(attested_slot)?
            .slot
            .into();
        trace!(target: "relay", "Chosen attested slot {}", attested_slot);

        Ok(attested_slot)
    }

    fn send_hand_made_light_client_update(&mut self, last_finalized_slot_on_near: u64) {
        let mut attested_slot = return_on_fail!(
            self.get_attested_slot(last_finalized_slot_on_near),
            "Error on getting attested slot"
        );

        let include_next_sync_committee =
            BeaconRPCClient::get_period_for_slot(last_finalized_slot_on_near)
                != BeaconRPCClient::get_period_for_slot(attested_slot);

        loop {
            let light_client_update = return_on_fail!(
                HandMadeFinalityLightClientUpdate::get_finality_light_client_update(
                    &self.beacon_rpc_client,
                    attested_slot,
                    include_next_sync_committee,
                ),
                format!(
                    "Error on getting hand made light client update for attested slot={}.",
                    attested_slot
                )
            );

            let finality_update_slot = light_client_update
                .finality_update
                .header_update
                .beacon_header
                .slot;

            if finality_update_slot <= last_finalized_slot_on_near {
                info!(target: "relay", "Finality update slot for hand made light client update <= last finality update on NEAR. Increment gap for attested slot and skipping light client update.");
                attested_slot = return_on_fail!(
                    self.get_attested_slot(last_finalized_slot_on_near + ONE_EPOCH_IN_SLOTS),
                    "Error on getting attested slot"
                );
                continue;
            }

            trace!(target: "relay", "Hand made light client update: {:?}", light_client_update);
            self.send_specific_light_client_update(light_client_update);
            return;
        }
    }

    fn send_specific_light_client_update(&mut self, light_client_update: LightClientUpdate) {
        let is_known_block = return_on_fail!(
            self.eth_client_contract.is_known_block(
                &light_client_update
                    .finality_update
                    .header_update
                    .execution_block_hash,
            ),
            "Fail on the is_known_block method. Skipping sending light client update"
        );

        if is_known_block {
            let verification_result = return_on_fail!(
                self.verify_bls_signature_for_finality_update(&light_client_update),
                "Error on bls verification. Skip sending the light client update"
            );

            if verification_result {
                info!(target: "relay", "PASS bls signature verification!");
            } else {
                warn!(target: "relay", "NOT PASS bls signature verification. Skip sending this light client update");
                return;
            }

            let execution_outcome = return_on_fail_and_sleep!(
                self.eth_client_contract
                    .send_light_client_update(light_client_update.clone()),
                "Fail to send light client update",
                self.sleep_time_on_sync_secs
            );

            info!(target: "relay", "Sending light client update");

            if let FinalExecutionStatus::Failure(error_message) = execution_outcome.status {
                FAILS_ON_UPDATES_SUBMISSION.inc();
                warn!(target: "relay", "FAIL status on Light Client Update submission. Error: {:?}", error_message);
            }

            info!(target: "relay", "Successful light client update submission! Transaction URL: https://explorer.{}.near.org/transactions/{}",
                                  self.near_network_name, execution_outcome.transaction.hash);

            let finalized_block_number = return_on_fail!(
                self.beacon_rpc_client
                    .get_block_number_for_slot(types::Slot::new(
                        light_client_update
                            .finality_update
                            .header_update
                            .beacon_header
                            .slot
                            .as_u64()
                    )),
                "Fail on getting finalized block number"
            );

            info!(target: "relay", "Finalized block number from light client update = {}", finalized_block_number);
            sleep(Duration::from_secs(self.sleep_time_after_submission_secs));
        } else {
            debug!(target: "relay", "Finalized block for light client update is not found on NEAR. Skipping send light client update");
        }
    }
}

#[cfg(test)]
mod tests {
    use crate::beacon_rpc_client::BeaconRPCClient;
    use crate::config_for_tests::ConfigForTests;
    use crate::eth2near_relay::{Eth2NearRelay, ONE_EPOCH_IN_SLOTS};
    use crate::hand_made_finality_light_client_update::HandMadeFinalityLightClientUpdate;
    use crate::relay_errors::NoBlockForSlotError;
    use crate::test_utils::{get_relay, get_relay_from_slot, get_relay_with_update_from_file};
    use eth_types::eth2::LightClientUpdate;
    use eth_types::BlockHeader;
    use std::thread::sleep;
    use std::time::Duration;

    const TIMEOUT_SECONDS: u64 = 30;
    const TIMEOUT_STATE_SECONDS: u64 = 1000;

    fn get_test_config() -> ConfigForTests {
        ConfigForTests::load_from_toml("config_for_tests.toml".try_into().unwrap())
    }

    fn send_execution_blocks_between(relay: &mut Eth2NearRelay, start_slot: u64, end_slot: u64) {
        let mut slot = start_slot;
        let mut blocks: Vec<BlockHeader> = vec![];

        while slot <= end_slot {
            match relay.get_execution_block_by_slot(slot) {
                Ok(block) => {
                    blocks.push(block);
                    slot += 1;
                }
                Err(err) => match err.downcast_ref::<NoBlockForSlotError>() {
                    Some(_) => slot += 1,
                    None => sleep(Duration::from_secs(10)),
                },
            }
        }

        relay
            .eth_client_contract
            .send_headers(&blocks, end_slot)
            .unwrap();
    }

    fn send_blocks_till_finalized_eth_slot(relay: &mut Eth2NearRelay, finality_slot: u64) -> u64 {
        let mut slot = finality_slot + 1;

        let mut finality_slot_on_eth = relay
            .beacon_rpc_client
            .get_last_finalized_slot_number()
            .unwrap()
            .as_u64();

        let mut blocks: Vec<BlockHeader> = vec![];
        while finality_slot == finality_slot_on_eth || slot <= finality_slot_on_eth {
            if let Ok(block) = relay.get_execution_block_by_slot(slot) {
                blocks.push(block)
            }
            slot += 1;

            finality_slot_on_eth = loop {
                if let Ok(last_slot) = relay.beacon_rpc_client.get_last_finalized_slot_number() {
                    break last_slot.as_u64();
                }
            }
        }

        relay
            .eth_client_contract
            .send_headers(&blocks, finality_slot_on_eth)
            .unwrap();

        finality_slot_on_eth
    }

    fn get_finalized_slot(relay: &Eth2NearRelay) -> u64 {
        relay
            .eth_client_contract
            .get_finalized_beacon_block_slot()
            .unwrap()
    }

    #[test]
    fn test_submit_zero_headers() {
        let config_for_test = get_test_config();

        let mut relay = get_relay(true, true, &config_for_test);

        let mut end_slot = get_finalized_slot(&relay);
        end_slot += 1;

        let blocks: Vec<BlockHeader> = vec![];
        if let Ok(_) = relay.eth_client_contract.send_headers(&blocks, end_slot) {
            panic!("No error on submit 0 headers");
        }
    }

    #[test]
    fn test_send_specific_light_client_update() {
        let config_for_test = get_test_config();

        let mut relay = get_relay(true, true, &config_for_test);
        let finalized_slot = get_finalized_slot(&relay);

        let light_client_updates: Vec<LightClientUpdate> = serde_json::from_str(
            &std::fs::read_to_string(config_for_test.path_to_light_client_updates)
                .expect("Unable to read file"),
        )
        .unwrap();

        let finalized_slot_1 = light_client_updates[1]
            .finality_update
            .header_update
            .beacon_header
            .slot;

        send_execution_blocks_between(&mut relay, finalized_slot + 1, finalized_slot_1);

        let finalized_slot = get_finalized_slot(&relay);
        assert_eq!(finalized_slot, config_for_test.first_slot);

        relay.send_specific_light_client_update(light_client_updates[1].clone());

        let finalized_slot = get_finalized_slot(&relay);
        assert_eq!(finalized_slot, finalized_slot_1);
    }

    #[test]
    #[ignore]
    fn test_hand_made_light_client_update() {
        let config_for_test = get_test_config();

        let mut relay = get_relay(true, true, &config_for_test);
        let finalized_slot = get_finalized_slot(&relay);

        let light_client_updates: Vec<LightClientUpdate> = serde_json::from_str(
            &std::fs::read_to_string(config_for_test.path_to_light_client_updates)
                .expect("Unable to read file"),
        )
        .unwrap();
        let finalized_slot_1 = light_client_updates[1]
            .finality_update
            .header_update
            .beacon_header
            .slot;

        send_execution_blocks_between(&mut relay, finalized_slot + 1, finalized_slot_1);

        let finalized_slot = get_finalized_slot(&relay);
        assert_eq!(finalized_slot, config_for_test.first_slot);

        relay.send_hand_made_light_client_update(finalized_slot);

        let finalized_slot = get_finalized_slot(&relay);
        assert_eq!(finalized_slot, finalized_slot_1);
    }

    #[test]
    #[ignore]
    fn test_hand_made_light_client_update_with_null_signature_slot() {
        let config_for_test = get_test_config();

        let mut relay = get_relay(true, true, &config_for_test);
        let finalized_slot = get_finalized_slot(&relay);

        let light_client_updates: Vec<LightClientUpdate> = serde_json::from_str(
            &std::fs::read_to_string(config_for_test.path_to_light_client_updates)
                .expect("Unable to read file"),
        )
        .unwrap();
        let finalized_slot_1 = light_client_updates[1]
            .finality_update
            .header_update
            .beacon_header
            .slot;

        send_execution_blocks_between(&mut relay, finalized_slot + 1, finalized_slot_1);

        let finalized_slot = get_finalized_slot(&relay);
        assert_eq!(finalized_slot, config_for_test.first_slot);
        let attested_slot = relay
            .get_attested_slot(config_for_test.slot_without_block_2 - ONE_EPOCH_IN_SLOTS * 3 - 1)
            .unwrap();
        if relay.get_execution_block_by_slot(attested_slot + 1).is_ok() {
            panic!("Signature slot has block {}", attested_slot + 1);
        }

        relay.send_hand_made_light_client_update(
            config_for_test.slot_without_block_2 - ONE_EPOCH_IN_SLOTS * 3 - 1,
        );

        let finalized_slot = get_finalized_slot(&relay);
        assert_eq!(finalized_slot, finalized_slot_1);
    }

    #[test]
    #[ignore]
    fn test_send_light_client_update() {
        let config_for_test = get_test_config();

        let mut relay = get_relay(true, false, &config_for_test);
        let finality_slot = get_finalized_slot(&relay);

        let _finality_slot_on_eth = send_blocks_till_finalized_eth_slot(&mut relay, finality_slot);
        assert!(relay.send_light_client_updates_with_checks(config_for_test.first_slot));

        let new_finalized_slot = get_finalized_slot(&relay);
        assert_ne!(finality_slot, new_finalized_slot);
    }

    #[test]
    fn test_get_execution_block_by_slot() {
        let config_for_test = get_test_config();

        let mut relay = get_relay(true, true, &config_for_test);
        relay
            .get_execution_block_by_slot(config_for_test.slot_without_block - 1)
            .unwrap();
        if let Err(err) = relay.get_execution_block_by_slot(config_for_test.slot_without_block) {
            if err.downcast_ref::<NoBlockForSlotError>().is_none() {
                panic!("Wrong error type for slot without block");
            }
        } else {
            panic!("Return execution block for slot without block");
        }

        relay.beacon_rpc_client = BeaconRPCClient::new(
            "http://httpstat.us/504/",
            TIMEOUT_SECONDS,
            TIMEOUT_STATE_SECONDS,
        );
        if let Err(err) = relay.get_execution_block_by_slot(config_for_test.slot_without_block) {
            if err.downcast_ref::<NoBlockForSlotError>().is_some() {
                panic!("Wrong error type for unworking network");
            }
        } else {
            panic!("Return execution block in unworking network");
        }
    }

    #[test]
    fn test_verify_bls_signature() {
        let config_for_test = get_test_config();
        let mut relay = get_relay(true, true, &config_for_test);
        let mut light_client_updates: Vec<LightClientUpdate> = serde_json::from_str(
            &std::fs::read_to_string(config_for_test.path_to_light_client_updates)
                .expect("Unable to read file"),
        )
        .unwrap();

        assert!(relay
            .verify_bls_signature_for_finality_update(&light_client_updates[1])
            .unwrap());

        light_client_updates[1].attested_beacon_header =
            light_client_updates[0].attested_beacon_header.clone();

        assert!(!relay
            .verify_bls_signature_for_finality_update(&light_client_updates[1])
            .unwrap());
    }

    #[test]
    #[ignore]
    fn test_get_attested_slot() {
        let config_for_test = get_test_config();

        let mut relay = get_relay(true, true, &config_for_test);

        let light_client_updates: Vec<LightClientUpdate> = serde_json::from_str(
            &std::fs::read_to_string(config_for_test.path_to_light_client_updates)
                .expect("Unable to read file"),
        )
        .unwrap();
        let finalized_slot = light_client_updates[2]
            .finality_update
            .header_update
            .beacon_header
            .slot;
        let attested_slot = relay.get_attested_slot(finalized_slot).unwrap();

        match HandMadeFinalityLightClientUpdate::get_finality_light_client_update(
            &relay.beacon_rpc_client,
            attested_slot,
            false,
        ) {
            Ok(light_client_update) => {
                let finality_update_slot = light_client_update
                    .finality_update
                    .header_update
                    .beacon_header
                    .slot;

                assert!(finality_update_slot > finalized_slot);
            }
            Err(_) => {
                panic!("Error on get light client update");
            }
        }
    }

    #[test]
    fn test_get_execution_blocks_between() {
        let config_for_test = get_test_config();
        let relay = get_relay(true, true, &config_for_test);
        let finalized_slot = get_finalized_slot(&relay);

        let blocks = relay
            .get_execution_blocks_between(
                finalized_slot + 1,
                config_for_test.right_bound_in_slot_search,
            )
            .unwrap();
        assert_eq!(blocks.0.len(), relay.headers_batch_size as usize);

        let first_block = relay
            .get_execution_block_by_slot(finalized_slot + 1)
            .unwrap();
        assert_eq!(blocks.0[0].hash, first_block.hash);

        for i in 1..blocks.0.len() {
            assert_ne!(blocks.0[i - 1].hash, blocks.0[i].hash);
            assert_eq!(blocks.0[i - 1].hash.unwrap(), blocks.0[i].parent_hash);
        }
    }

    #[test]
    fn test_submit_execution_blocks() {
        let config_for_test = get_test_config();
        let mut relay = get_relay(true, true, &config_for_test);
        let mut finalized_slot = get_finalized_slot(&relay);
        let blocks = relay
            .get_execution_blocks_between(
                finalized_slot + 1,
                config_for_test.right_bound_in_slot_search,
            )
            .unwrap();
        relay.submit_execution_blocks(blocks.0, blocks.1, &mut finalized_slot);
        assert_eq!(finalized_slot, blocks.1 - 1);

        let last_slot = relay
            .last_slot_searcher
            .get_last_slot(
                config_for_test.right_bound_in_slot_search,
                &relay.beacon_rpc_client,
                &relay.eth_client_contract,
            )
            .unwrap();
        assert_eq!(last_slot, blocks.1 - 1);
    }

    #[test]
    #[ignore]
    fn try_submit_update_with_not_enough_blocks() {
        let config_for_test = get_test_config();
        let mut relay = get_relay(true, true, &config_for_test);
        let finalized_slot = get_finalized_slot(&relay);

        let light_client_updates: Vec<LightClientUpdate> = serde_json::from_str(
            &std::fs::read_to_string(config_for_test.path_to_light_client_updates)
                .expect("Unable to read file"),
        )
        .unwrap();
        let finalized_slot_1 = light_client_updates[1]
            .finality_update
            .header_update
            .beacon_header
            .slot;

        send_execution_blocks_between(&mut relay, finalized_slot + 1, finalized_slot_1 - 1);

        let finalized_slot = get_finalized_slot(&relay);
        assert_eq!(finalized_slot, config_for_test.first_slot);

        assert!(!relay.send_light_client_updates_with_checks(config_for_test.first_slot));
        let finalized_slot = get_finalized_slot(&relay);

        assert_eq!(finalized_slot, config_for_test.first_slot);
    }

    #[test]
    fn test_not_invalid_attested_slot() {
        let config_for_test = get_test_config();

        let mut relay = get_relay(true, true, &config_for_test);
        let finalized_slot = config_for_test.first_slot;
        let possible_attested_slot = finalized_slot
            + ONE_EPOCH_IN_SLOTS * 2
            + ONE_EPOCH_IN_SLOTS * relay.interval_between_light_client_updates_submission_in_epochs;
        if relay
            .get_execution_block_by_slot(possible_attested_slot)
            .is_ok()
        {
            panic!("possible attested slot has execution block");
        }

        let attested_slot = relay.get_attested_slot(finalized_slot).unwrap();
        relay.get_execution_block_by_slot(attested_slot).unwrap();
    }

    #[test]
    #[should_panic(expected = "504 Gateway Timeout")]
    fn get_execution_blocks_in_bad_network() {
        let config_for_test = get_test_config();
        let mut relay = get_relay(true, true, &config_for_test);
        let finalized_slot = get_finalized_slot(&relay);

        relay.beacon_rpc_client = BeaconRPCClient::new(
            "http://httpstat.us/504/",
            TIMEOUT_SECONDS,
            TIMEOUT_STATE_SECONDS,
        );

        relay
            .get_execution_blocks_between(
                finalized_slot + 1,
                config_for_test.right_bound_in_slot_search,
            )
            .unwrap();
    }

    #[test]
    #[ignore]
    fn test_send_regular_light_client_update() {
        let config_for_test = get_test_config();
        let mut relay = get_relay(true, false, &config_for_test);
        let finality_slot = get_finalized_slot(&relay);
        let finality_slot_on_eth = send_blocks_till_finalized_eth_slot(&mut relay, finality_slot);
        relay.send_regular_light_client_update(finality_slot_on_eth, finality_slot);

        let new_finalized_slot = get_finalized_slot(&relay);
        assert_ne!(finality_slot, new_finalized_slot);
    }

    #[test]
    fn test_wrong_last_submitted_slot() {
        let config_for_test = get_test_config();
        let mut relay = get_relay(true, false, &config_for_test);
        let finality_slot = get_finalized_slot(&relay);

        let _finality_slot_on_eth = send_blocks_till_finalized_eth_slot(&mut relay, finality_slot);
        assert!(!relay.send_light_client_updates_with_checks(finality_slot));

        let new_finalized_slot = get_finalized_slot(&relay);
        assert_eq!(finality_slot, new_finalized_slot);
    }

    #[test]
    fn test_too_often_updates() {
        let config_for_test = get_test_config();
        let mut relay = get_relay(true, false, &config_for_test);
        relay.interval_between_light_client_updates_submission_in_epochs = 2;

        let finality_slot = get_finalized_slot(&relay);

        let _finality_slot_on_eth = send_blocks_till_finalized_eth_slot(&mut relay, finality_slot);
        assert!(!relay.send_light_client_updates_with_checks(finality_slot));

        let new_finalized_slot = get_finalized_slot(&relay);
        assert_eq!(finality_slot, new_finalized_slot);
    }

    #[test]
    #[ignore]
    fn test_run() {
        let config_for_test = get_test_config();
        let mut relay = get_relay(true, true, &config_for_test);
        let finality_slot = get_finalized_slot(&relay);

        relay.run(Some(5));

        let new_finality_slot = get_finalized_slot(&relay);

        assert_ne!(finality_slot, new_finality_slot);
    }

    #[test]
    #[ignore]
    fn test_base_update_for_new_period() {
        let config_for_test = get_test_config();
        let mut relay = get_relay_from_slot(
            true,
            config_for_test.finalized_slot_before_new_period,
            &config_for_test,
        );
        relay.headers_batch_size = 33;
        relay.max_blocks_for_finalization = 100;

        let blocks = relay
            .get_execution_blocks_between(
                config_for_test.finalized_slot_before_new_period + 1,
                config_for_test.finalized_slot_before_new_period + 100,
            )
            .unwrap();
        let mut last_slot_on_near = config_for_test.finalized_slot_before_new_period;
        let finality_slot = get_finalized_slot(&relay);

        assert_eq!(finality_slot, last_slot_on_near);

        relay.submit_execution_blocks(blocks.0, blocks.1, &mut last_slot_on_near);

        assert!(relay.send_light_client_updates_with_checks(blocks.1 - 1));

        let new_finality_slot = get_finalized_slot(&relay);

        assert_ne!(
            config_for_test.finalized_slot_before_new_period,
            new_finality_slot
        );
        assert_eq!(
            BeaconRPCClient::get_period_for_slot(new_finality_slot),
            BeaconRPCClient::get_period_for_slot(config_for_test.finalized_slot_before_new_period)
                + 1
        );
    }

    #[test]
    #[ignore]
    fn test_base_update_for_same_period() {
        let config_for_test = get_test_config();
        let init_slot = config_for_test.finalized_slot_before_new_period - ONE_EPOCH_IN_SLOTS - 1;
        let mut relay = get_relay_from_slot(true, init_slot, &config_for_test);
        relay.headers_batch_size = 33;
        relay.max_blocks_for_finalization = 100;

        let blocks = relay
            .get_execution_blocks_between(
                init_slot + 1,
                config_for_test.finalized_slot_before_new_period,
            )
            .unwrap();
        let mut last_slot_on_near = init_slot;
        let finality_slot = get_finalized_slot(&relay);

        assert_eq!(finality_slot, last_slot_on_near);

        relay.submit_execution_blocks(blocks.0, blocks.1, &mut last_slot_on_near);

        assert!(relay.send_light_client_updates_with_checks(blocks.1));

        let new_finality_slot = get_finalized_slot(&relay);

        assert_ne!(init_slot, new_finality_slot);
    }

    #[test]
    #[ignore]
    fn test_update_new_period_without_next_sync_committee() {
        let config_for_test = get_test_config();
        let mut relay = get_relay_from_slot(
            true,
            config_for_test.finalized_slot_before_new_period,
            &config_for_test,
        );
        relay.headers_batch_size = 33;
        let blocks = relay
            .get_execution_blocks_between(
                config_for_test.finalized_slot_before_new_period + 1,
                config_for_test.finalized_slot_before_new_period + 100,
            )
            .unwrap();
        let mut last_slot_on_near = config_for_test.finalized_slot_before_new_period;

        relay.submit_execution_blocks(blocks.0, blocks.1, &mut last_slot_on_near);

        let attested_slot = relay
            .get_attested_slot(config_for_test.finalized_slot_before_new_period)
            .unwrap();
        let light_client_update =
            HandMadeFinalityLightClientUpdate::get_finality_light_client_update(
                &relay.beacon_rpc_client,
                attested_slot,
                false,
            )
            .unwrap();

        relay.send_specific_light_client_update(light_client_update);

        let new_finality_slot = get_finalized_slot(&relay);

        assert_eq!(
            config_for_test.finalized_slot_before_new_period,
            new_finality_slot
        );
    }

    #[test]
    #[ignore]
    fn test_send_light_client_update_from_file() {
        let config_for_test = get_test_config();
        let mut relay = get_relay_with_update_from_file(true, true, false, &config_for_test);
        let finality_slot = get_finalized_slot(&relay);
        relay.run(None);

        let new_finality_slot = get_finalized_slot(&relay);
        assert_ne!(finality_slot, new_finality_slot);
    }

    #[test]
    #[ignore]
    fn test_send_light_client_update_from_file_with_next_sync_committee() {
        let config_for_test = get_test_config();
        let mut relay = get_relay_with_update_from_file(true, true, true, &config_for_test);
        let finality_slot = get_finalized_slot(&relay);
        relay.run(None);

        let new_finality_slot = get_finalized_slot(&relay);
        assert_ne!(finality_slot, new_finality_slot);
    }

    #[test]
    #[ignore]
    fn test_max_finalized_blocks_8_epochs() {
        let config_for_test = get_test_config();
        let mut relay = get_relay(true, true, &config_for_test);
        relay.max_blocks_for_finalization = 10000;
        relay.headers_batch_size = 10000;

        let light_client_updates: Vec<LightClientUpdate> = serde_json::from_str(
            &std::fs::read_to_string(config_for_test.path_to_light_client_updates)
                .expect("Unable to read file"),
        )
        .unwrap();
        let finalized_slot_8 = light_client_updates[8]
            .finality_update
            .header_update
            .beacon_header
            .slot;

        let finalized_slot = get_finalized_slot(&relay);
        send_execution_blocks_between(&mut relay, finalized_slot + 1, finalized_slot_8);

        relay.send_specific_light_client_update(light_client_updates[8].clone());

        let finalized_slot = get_finalized_slot(&relay);
        assert_eq!(finalized_slot, finalized_slot_8);
    }

    #[test]
    #[ignore]
    #[should_panic]
    // Can't finalize 393 blocks
    fn test_max_finalized_blocks_9_epochs() {
        let config_for_test = get_test_config();
        let mut relay = get_relay(true, true, &get_test_config());
        relay.max_blocks_for_finalization = 10000;
        relay.headers_batch_size = 10000;

        let light_client_updates: Vec<LightClientUpdate> = serde_json::from_str(
            &std::fs::read_to_string(config_for_test.path_to_light_client_updates)
                .expect("Unable to read file"),
        )
        .unwrap();

        let finalized_slot_9 = light_client_updates[9]
            .finality_update
            .header_update
            .beacon_header
            .slot;

        let finalized_slot = get_finalized_slot(&relay);
        send_execution_blocks_between(&mut relay, finalized_slot + 1, finalized_slot_9);

        relay.send_specific_light_client_update(light_client_updates[9].clone());

        let finalized_slot = get_finalized_slot(&relay);
        assert_eq!(finalized_slot, finalized_slot_9);
    }
}<|MERGE_RESOLUTION|>--- conflicted
+++ resolved
@@ -366,7 +366,6 @@
         let mut headers: Vec<BlockHeader> = vec![];
         let mut current_slot = start_slot;
 
-<<<<<<< HEAD
         let remaining_headers = (self.max_submitted_blocks_by_account
             - self
                 .eth_client_contract
@@ -376,10 +375,7 @@
 
         let max_submitted_headers = min(self.max_submitted_headers, remaining_headers);
 
-        while headers.len() < max_submitted_headers as usize
-=======
         while headers.len() < self.headers_batch_size as usize
->>>>>>> 2b3c3d77
             && current_slot <= last_eth2_slot_on_eth_chain
         {
             debug!(target: "relay", "Try add block header for slot={}, headers len={}/{}", current_slot, headers.len(), self.headers_batch_size);
