use crate::contract_wrapper_trait::ContractWrapper;
use crate::utils;
use near_crypto::InMemorySigner;
use near_jsonrpc_client::{methods, JsonRpcClient};
use near_jsonrpc_primitives::types::query::QueryResponseKind;
use near_primitives::transaction::{Action, FunctionCallAction, Transaction};
use near_primitives::types::{AccountId, BlockReference, Finality, FunctionArgs};
use near_primitives::views::{FinalExecutionOutcomeView, QueryRequest};
use near_sdk::{Balance, Gas};
use serde_json::Value;
use std::error::Error;
use std::string::String;
use std::vec::Vec;
use tokio::runtime::Runtime;

pub const MAX_GAS: Gas = Gas(Gas::ONE_TERA.0 * 300);

pub struct NearContractWrapper {
    client: JsonRpcClient,
    contract_account: AccountId,
    signer: InMemorySigner,
}

impl NearContractWrapper {
    pub fn new_with_raw_secret_key(
        near_endpoint: &str,
        account_id: &str,
        signer_secret_key: &str,
        contract_account_id: &str,
    ) -> NearContractWrapper {
        let signer_account_id = account_id.parse().expect("Error on parsing account id during creation near contract wrapper");
        let client = JsonRpcClient::connect(near_endpoint);
        let contract_account = contract_account_id.parse().expect("Error on parsing contract account id during creation near contract wrapper");

        let signer =
            InMemorySigner::from_secret_key(signer_account_id, signer_secret_key.parse().expect("Error on parsing signature secret key"));

        NearContractWrapper {
            client,
            contract_account,
            signer,
        }
    }

    pub fn new(
        near_endpoint: &str,
        account_id: &str,
        path_to_signer_secret_key: &str,
        contract_account_id: &str,
    ) -> NearContractWrapper {
        let v: Value = serde_json::from_str(
            &std::fs::read_to_string(path_to_signer_secret_key).expect("Unable to read file"),
        )
<<<<<<< HEAD
        .unwrap();
        let signer_secret_key = utils::trim_quotes(serde_json::to_string(&v["private_key"]).unwrap());
=======
        .expect("Error on parsing file with secret key during contract initialization");
        let signer_secret_key = trim_quotes(serde_json::to_string(&v["private_key"]).expect("Error during trim quotes of signature secret key"));
>>>>>>> d73aef63

        Self::new_with_raw_secret_key(
            near_endpoint,
            account_id,
            &signer_secret_key,
            contract_account_id,
        )
    }
}

impl ContractWrapper for NearContractWrapper {
    fn get_account_id(&self) -> AccountId {
        self.contract_account.clone()
    }

    fn get_signer_account_id(&self) -> AccountId {
        self.signer.account_id.clone()
    }

    fn call_view_function(
        &self,
        method_name: String,
        args: Vec<u8>,
    ) -> Result<Vec<u8>, Box<dyn Error>> {
        let rt = Runtime::new()?;
        let handle = rt.handle();

        let request = methods::query::RpcQueryRequest {
            block_reference: BlockReference::Finality(Finality::Final),
            request: QueryRequest::CallFunction {
                account_id: self.contract_account.clone(),
                method_name,
                args: FunctionArgs::from(args),
            },
        };

        let response = handle.block_on(self.client.call(request))?;

        if let QueryResponseKind::CallResult(result) = response.kind {
            Ok(result.result)
        } else {
            Err("view method doesn't return any result")?
        }
    }

    fn call_change_method_batch(
        &self,
        method_name: Vec<String>,
        args: Vec<Vec<u8>>,
        deposit: Option<Vec<Balance>>,
        gas: Option<Gas>,
    ) -> Result<FinalExecutionOutcomeView, Box<dyn Error>> {
        let rt = Runtime::new()?;

        let access_key_query_response =
            rt.block_on(self.client.call(methods::query::RpcQueryRequest {
                block_reference: BlockReference::latest(),
                request: near_primitives::views::QueryRequest::ViewAccessKey {
                    account_id: self.signer.account_id.clone(),
                    public_key: self.signer.public_key.clone(),
                },
            }))?;

        let current_nonce = match access_key_query_response.kind {
            QueryResponseKind::AccessKey(access_key) => access_key.nonce,
            _ => Err("failed to extract current nonce")?,
        };

        let num_blocks_in_batch = method_name.len() as u64;

        if num_blocks_in_batch == 0 {
            return Err(Box::new(crate::errors::TryToSubmitZeroHeaderError));
        }

        let attached_gas_per_promise_in_batch = gas.unwrap_or(MAX_GAS) / num_blocks_in_batch;
        let mut actions = Vec::new();

        for i in 0..method_name.len() {
            actions.push(Action::FunctionCall(FunctionCallAction {
                method_name: method_name[i].clone(),
                args: args[i].clone(),
                gas: attached_gas_per_promise_in_batch.0,
                deposit: deposit.as_ref().map(|d| d[i]).unwrap_or(0),
            }));
        }

        let transaction = Transaction {
            signer_id: self.signer.account_id.clone(),
            public_key: self.signer.public_key.clone(),
            nonce: current_nonce + 1,
            receiver_id: self.contract_account.clone(),
            block_hash: access_key_query_response.block_hash,
            actions,
        };

        let request = methods::broadcast_tx_commit::RpcBroadcastTxCommitRequest {
            signed_transaction: transaction.sign(&self.signer),
        };

        let request_result = rt.block_on(async_std::future::timeout(
            std::time::Duration::from_secs(600),
            self.client.call(&request),
        ))?;
        Ok(request_result?)
    }

    fn call_change_method(
        &self,
        method_name: String,
        args: Vec<u8>,
        deposit: Option<Balance>,
        gas: Option<Gas>,
    ) -> Result<FinalExecutionOutcomeView, Box<dyn Error>> {
        self.call_change_method_batch(
            vec![method_name],
            vec![args],
            Some(vec![deposit.unwrap_or(0)]),
            gas,
        )
    }
}<|MERGE_RESOLUTION|>--- conflicted
+++ resolved
@@ -51,13 +51,8 @@
         let v: Value = serde_json::from_str(
             &std::fs::read_to_string(path_to_signer_secret_key).expect("Unable to read file"),
         )
-<<<<<<< HEAD
-        .unwrap();
-        let signer_secret_key = utils::trim_quotes(serde_json::to_string(&v["private_key"]).unwrap());
-=======
         .expect("Error on parsing file with secret key during contract initialization");
-        let signer_secret_key = trim_quotes(serde_json::to_string(&v["private_key"]).expect("Error during trim quotes of signature secret key"));
->>>>>>> d73aef63
+        let signer_secret_key = utils::trim_quotes(serde_json::to_string(&v["private_key"]).expect("Error during trim quotes of signature secret key"));
 
         Self::new_with_raw_secret_key(
             near_endpoint,
