const utils = require('ethereumjs-util')
const BN = require('bn.js')
const Web3 = require('web3')
const fs = require('fs')
const nearlib = require('near-api-js')
const {
<<<<<<< HEAD
    EthProofExtractor,
    receiptFromWeb3,
    logFromWeb3,
} = require('../lib/eth-proof-extractor');
const { verifyAccount } = require('../lib/near-helpers');
const { NearMintableToken } = require('../lib/near-mintable-token');
const { RainbowConfig } = require('../lib/config');
const {
    Eth2NearClientContract,
} = require('../lib/eth2near-client-contract');
const { sleep, RobustWeb3 } = require('../lib/robust');
const { normalizeEthKey } = require('../lib/robust');
=======
  EthProofExtractor,
  receiptFromWeb3,
  logFromWeb3,
} = require('../lib/eth-proof-extractor')
const { verifyAccount } = require('../lib/near-helpers')
const { NearMintableToken } = require('../lib/near-mintable-token')
const { RainbowConfig } = require('../lib/config')
const { NearClientContract } = require('../lib/near-client-contract')
const { sleep } = require('../lib/robust')
const { normalizeEthKey } = require('../lib/robust')
>>>>>>> 7a7d24fe

let initialCmd

class TransferETHERC20ToNear {
  static showRetryAndExit() {
    console.log('Retry with command:')
    console.log(initialCmd)
    process.exit(1)
  }

<<<<<<< HEAD
    static async approve({ robustWeb3, ethERC20Contract, amount, ethSenderAccount }) {
        // Approve tokens for transfer.
        try {
            console.log('Approving token transfer.');
            await robustWeb3.callContract(ethERC20Contract, 'approve', [RainbowConfig.getParam('eth-locker-address'),
            Number(amount)], {
                from: ethSenderAccount,
                gas: 5000000,
            });
            console.log('Approved token transfer.');
            TransferETHERC20ToNear.recordTransferLog({ finished: 'approve' })
        } catch (txRevertMessage) {
            console.log('Failed to approve.');
            console.log(txRevertMessage.toString());
            TransferETHERC20ToNear.showRetryAndExit();
        }
=======
  static async approve({ web3, ethERC20Contract, amount, ethSenderAccount }) {
    // Approve tokens for transfer.
    try {
      console.log('Approving token transfer.')
      await ethERC20Contract.methods
        .approve(RainbowConfig.getParam('eth-locker-address'), Number(amount))
        .send({
          from: ethSenderAccount,
          gas: 5000000,
          handleRevert: true,
          gasPrice: new BN(await web3.eth.getGasPrice()).mul(
            new BN(RainbowConfig.getParam('eth-gas-multiplier'))
          ),
        })
      console.log('Approved token transfer.')
      TransferETHERC20ToNear.recordTransferLog({ finished: 'approve' })
    } catch (txRevertMessage) {
      console.log('Failed to approve.')
      console.log(txRevertMessage.toString())
      TransferETHERC20ToNear.showRetryAndExit()
>>>>>>> 7a7d24fe
    }
  }

<<<<<<< HEAD
    static async lock({ robustWeb3, ethTokenLockerContract, amount, nearReceiverAccount, ethSenderAccount }) {
        try {
            console.log('Transferring tokens from the ERC20 account to the token locker account.');
            const transaction = await robustWeb3.callContract(ethTokenLockerContract, 'lockToken', [Number(amount), nearReceiverAccount], {
                from: ethSenderAccount,
                gas: 5000000
            });
            const lockedEvent = transaction.events.Locked;
            console.log('Success tranfer to locker');
            TransferETHERC20ToNear.recordTransferLog({ finished: 'lock', lockedEvent })
        } catch (txRevertMessage) {
            console.log('Failed to lock account.');
            console.log(txRevertMessage.toString());
            TransferETHERC20ToNear.showRetryAndExit();
        }
=======
  static async lock({
    web3,
    ethTokenLockerContract,
    amount,
    nearReceiverAccount,
    ethSenderAccount,
  }) {
    try {
      console.log(
        'Transferring tokens from the ERC20 account to the token locker account.'
      )
      const transaction = await ethTokenLockerContract.methods
        .lockToken(Number(amount), nearReceiverAccount)
        .send({
          from: ethSenderAccount,
          gas: 5000000,
          handleRevert: true,
          gasPrice: new BN(await web3.eth.getGasPrice()).mul(
            new BN(RainbowConfig.getParam('eth-gas-multiplier'))
          ),
        })
      const lockedEvent = transaction.events.Locked
      console.log('Success tranfer to locker')
      TransferETHERC20ToNear.recordTransferLog({
        finished: 'lock',
        lockedEvent,
      })
    } catch (txRevertMessage) {
      console.log('Failed to lock account.')
      console.log(txRevertMessage.toString())
      TransferETHERC20ToNear.showRetryAndExit()
>>>>>>> 7a7d24fe
    }
  }

  static async findProof({ extractor, lockedEvent, web3 }) {
    const receipt = await extractor.extractReceipt(lockedEvent.transactionHash)
    const block = await extractor.extractBlock(receipt.blockNumber)
    const tree = await extractor.buildTrie(block)
    const proof = await extractor.extractProof(
      web3,
      block,
      tree,
      receipt.transactionIndex
    )
    let txLogIndex = -1

    let logFound = false
    let log
    for (let receiptLog of receipt.logs) {
      txLogIndex++
      const blockLogIndex = receiptLog.logIndex
      if (blockLogIndex === lockedEvent.logIndex) {
        logFound = true
        log = receiptLog
        break
      }
    }
    if (logFound) {
      TransferETHERC20ToNear.recordTransferLog({
        finished: 'find-proof',
        proof,
        log,
        txLogIndex,
        receipt,
        lockedEvent,
        block,
      })
    } else {
      console.log(`Failed to find log for event ${lockedEvent}`)
      TransferETHERC20ToNear.showRetryAndExit()
    }
  }

  static async waitBlockSafe({
    log,
    proof,
    receipt,
    txLogIndex,
    lockedEvent,
    block,
    ethClientContract,
  }) {
    const log_entry_data = logFromWeb3(log).serialize()
    const receipt_index = proof.txIndex
    const receipt_data = receiptFromWeb3(receipt).serialize()
    const header_data = proof.header_rlp
    const _proof = []
    for (const node of proof.receiptProof) {
      _proof.push(utils.rlp.encode(node))
    }

    const proof_locker = {
      log_index: txLogIndex,
      log_entry_data: log_entry_data,
      receipt_index: receipt_index,
      receipt_data: receipt_data,
      header_data: header_data,
      proof: _proof,
    }

    const new_owner_id = lockedEvent.returnValues.accountId
    const amount = lockedEvent.returnValues.amount
    console.log(
      `Transferring ${amount} tokens from ${lockedEvent.returnValues.token} ERC20. From ${lockedEvent.returnValues.sender} sender to ${new_owner_id} recipient`
    )

    const blockNumber = block.number
    // Wait until client accepts this block number.
    while (true) {
      // @ts-ignore
      const last_block_number = (
        await ethClientContract.last_block_number()
      ).toNumber()
      const is_safe = await ethClientContract.block_hash_safe(blockNumber)
      if (!is_safe) {
        const delay = 10
        console.log(
          `Near Client is currently at block ${last_block_number}. Waiting for block ${blockNumber} to be confirmed. Sleeping for ${delay} sec.`
        )
        await sleep(delay * 1000)
      } else {
        break
      }
    }
    TransferETHERC20ToNear.recordTransferLog({
      finished: 'block-safe',
      proof_locker,
      new_owner_id,
    })
  }

  static async mint({
    proof_locker,
    nearTokenContract,
    nearTokenContractBorsh,
    new_owner_id,
  }) {
    // @ts-ignore
    const old_balance = await nearTokenContract.get_balance({
      owner_id: new_owner_id,
    })
    console.log(
      `Balance of ${new_owner_id} before the transfer is ${old_balance}`
    )
    // @ts-ignore
    try {
      await nearTokenContractBorsh.mint(
        proof_locker,
        new BN('300000000000000'),
        // We need to attach tokens because minting increases the contract state, by <600 bytes, which
        // requires an additional 0.06 NEAR to be deposited to the account for state staking.
        // Note technically 0.0537 NEAR should be enough, but we round it up to stay on the safe side.
        new BN('100000000000000000000').mul(new BN('600'))
      )
      console.log('Transferred')
    } catch (e) {
      console.log('Mint failed with error:')
      console.log(e)
      TransferETHERC20ToNear.showRetryAndExit()
    }

    // @ts-ignore
    const new_balance = await nearTokenContract.get_balance({
      owner_id: new_owner_id,
    })
    console.log(
      `Balance of ${new_owner_id} after the transfer is ${new_balance}`
    )
    TransferETHERC20ToNear.deleteTransferLog()
  }

  static recordTransferLog(obj) {
    fs.writeFileSync('transfer-eth-erc20-to-near.log.json', JSON.stringify(obj))
  }

  static parseBuffer(obj) {
    for (let i in obj) {
      if (obj[i] && obj[i].type === 'Buffer') {
        obj[i] = Buffer.from(obj[i].data)
      } else if (obj[i] && typeof obj[i] === 'object') {
        obj[i] = TransferETHERC20ToNear.parseBuffer(obj[i])
      }
    }
    return obj
  }

  static loadTransferLog() {
    try {
      let log =
        JSON.parse(
          fs.readFileSync('transfer-eth-erc20-to-near.log.json').toString()
        ) || {}
      return TransferETHERC20ToNear.parseBuffer(log)
    } catch (e) {
      return {}
    }
  }

  static deleteTransferLog() {
    try {
      fs.unlinkSync('transfer-eth-erc20-to-near.log.json')
    } catch (e) {
      console.log('Warning: failed to remove tranfer log')
    }
  }

<<<<<<< HEAD
        // @ts-ignore
        let robustWeb3 = new RobustWeb3(RainbowConfig.getParam('eth-node-url'));
        let web3 = robustWeb3.web3;
        let ethSenderAccount = web3.eth.accounts.privateKeyToAccount(normalizeEthKey(ethSenderSk));
        web3.eth.accounts.wallet.add(ethSenderAccount);
        web3.eth.defaultAccount = ethSenderAccount.address;
        ethSenderAccount = ethSenderAccount.address;
=======
  static async execute(command) {
    initialCmd = command.parent.rawArgs.join(' ')
    let transferLog = TransferETHERC20ToNear.loadTransferLog()
    const amount = command.amount
    const ethSenderSk = command.ethSenderSk
    const nearReceiverAccount = command.nearReceiverAccount

    // @ts-ignore
    const web3 = new Web3(RainbowConfig.getParam('eth-node-url'))
>>>>>>> 7a7d24fe

    let ethSenderAccount = web3.eth.accounts.privateKeyToAccount(
      normalizeEthKey(ethSenderSk)
    )
    web3.eth.accounts.wallet.add(ethSenderAccount)
    web3.eth.defaultAccount = ethSenderAccount.address
    ethSenderAccount = ethSenderAccount.address

    const ethERC20Contract = new web3.eth.Contract(
      // @ts-ignore
      JSON.parse(fs.readFileSync(RainbowConfig.getParam('eth-erc20-abi-path'))),
      RainbowConfig.getParam('eth-erc20-address')
    )

    const nearMasterAccountId = RainbowConfig.getParam('near-master-account')
    console.log(nearMasterAccountId)
    // @ts-ignore
    const keyStore = new nearlib.keyStores.InMemoryKeyStore()
    await keyStore.setKey(
      RainbowConfig.getParam('near-network-id'),
      nearMasterAccountId,
      nearlib.KeyPair.fromString(RainbowConfig.getParam('near-master-sk'))
    )
    const near = await nearlib.connect({
      nodeUrl: RainbowConfig.getParam('near-node-url'),
      networkId: RainbowConfig.getParam('near-network-id'),
      masterAccount: nearMasterAccountId,
      deps: { keyStore: keyStore },
    })
    const nearMasterAccount = new nearlib.Account(
      near.connection,
      nearMasterAccountId
    )
    await verifyAccount(near, nearMasterAccountId)

    const nearTokenContract = new nearlib.Contract(
      nearMasterAccount,
      RainbowConfig.getParam('near-fun-token-account'),
      {
        changeMethods: ['new'],
        viewMethods: ['get_balance'],
      }
    )
    const nearTokenContractBorsh = new NearMintableToken(
      nearMasterAccount,
      RainbowConfig.getParam('near-fun-token-account')
    )
    await nearTokenContractBorsh.accessKeyInit()

    const extractor = new EthProofExtractor()
    extractor.initialize(RainbowConfig.getParam('eth-node-url'))

    const ethTokenLockerContract = new web3.eth.Contract(
      // @ts-ignore
      JSON.parse(
        fs.readFileSync(RainbowConfig.getParam('eth-locker-abi-path'))
      ),
      RainbowConfig.getParam('eth-locker-address')
    )

<<<<<<< HEAD
        if (transferLog.finished === undefined) {
            await TransferETHERC20ToNear.approve({ robustWeb3, ethERC20Contract, amount, ethSenderAccount });
            transferLog = TransferETHERC20ToNear.loadTransferLog();
        }
        if (transferLog.finished === 'approve') {
            await TransferETHERC20ToNear.lock({ robustWeb3, ethTokenLockerContract, amount, nearReceiverAccount, ethSenderAccount });
            transferLog = TransferETHERC20ToNear.loadTransferLog();
        }
        if (transferLog.finished === 'lock') {
            await TransferETHERC20ToNear.findProof({ extractor, lockedEvent: transferLog.lockedEvent, web3 });
            transferLog = TransferETHERC20ToNear.loadTransferLog();
        }
        if (transferLog.finished === 'find-proof') {
            await TransferETHERC20ToNear.waitBlockSafe({ ethClientContract, ...transferLog });
            transferLog = TransferETHERC20ToNear.loadTransferLog();
        }
        if (transferLog.finished === 'block-safe') {
            await TransferETHERC20ToNear.mint({ nearTokenContract, nearTokenContractBorsh, ...transferLog });
        }
=======
    const clientAccount = RainbowConfig.getParam('near-client-account')
    const ethClientContract = new NearClientContract(
      nearMasterAccount,
      clientAccount
    )
>>>>>>> 7a7d24fe

    if (transferLog.finished === undefined) {
      await TransferETHERC20ToNear.approve({
        web3,
        ethERC20Contract,
        amount,
        ethSenderAccount,
      })
      transferLog = TransferETHERC20ToNear.loadTransferLog()
    }
    if (transferLog.finished === 'approve') {
      await TransferETHERC20ToNear.lock({
        web3,
        ethTokenLockerContract,
        amount,
        nearReceiverAccount,
        ethSenderAccount,
      })
      transferLog = TransferETHERC20ToNear.loadTransferLog()
    }
    if (transferLog.finished === 'lock') {
      await TransferETHERC20ToNear.findProof({
        extractor,
        lockedEvent: transferLog.lockedEvent,
        web3,
      })
      transferLog = TransferETHERC20ToNear.loadTransferLog()
    }
    if (transferLog.finished === 'find-proof') {
      await TransferETHERC20ToNear.waitBlockSafe({
        ethClientContract,
        ...transferLog,
      })
      transferLog = TransferETHERC20ToNear.loadTransferLog()
    }
    if (transferLog.finished === 'block-safe') {
      await TransferETHERC20ToNear.mint({
        nearTokenContract,
        nearTokenContractBorsh,
        ...transferLog,
      })
    }

    try {
      // Only WebSocket provider can close.
      web3.currentProvider.connection.close()
    } catch (e) {}
    process.exit(0)
  }
}

exports.TransferETHERC20ToNear = TransferETHERC20ToNear<|MERGE_RESOLUTION|>--- conflicted
+++ resolved
@@ -1,193 +1,100 @@
-const utils = require('ethereumjs-util')
-const BN = require('bn.js')
-const Web3 = require('web3')
-const fs = require('fs')
-const nearlib = require('near-api-js')
+const utils = require('ethereumjs-util');
+const BN = require('bn.js');
+const Web3 = require('web3');
+const fs = require('fs');
+const nearlib = require('near-api-js');
 const {
-<<<<<<< HEAD
-    EthProofExtractor,
-    receiptFromWeb3,
-    logFromWeb3,
+  EthProofExtractor,
+  receiptFromWeb3,
+  logFromWeb3,
 } = require('../lib/eth-proof-extractor');
 const { verifyAccount } = require('../lib/near-helpers');
 const { NearMintableToken } = require('../lib/near-mintable-token');
 const { RainbowConfig } = require('../lib/config');
 const {
-    Eth2NearClientContract,
-} = require('../lib/eth2near-client-contract');
+  NearClientContract,
+} = require('../lib/near-client-contract');
 const { sleep, RobustWeb3 } = require('../lib/robust');
 const { normalizeEthKey } = require('../lib/robust');
-=======
-  EthProofExtractor,
-  receiptFromWeb3,
-  logFromWeb3,
-} = require('../lib/eth-proof-extractor')
-const { verifyAccount } = require('../lib/near-helpers')
-const { NearMintableToken } = require('../lib/near-mintable-token')
-const { RainbowConfig } = require('../lib/config')
-const { NearClientContract } = require('../lib/near-client-contract')
-const { sleep } = require('../lib/robust')
-const { normalizeEthKey } = require('../lib/robust')
->>>>>>> 7a7d24fe
-
-let initialCmd
+
+let initialCmd;
 
 class TransferETHERC20ToNear {
   static showRetryAndExit() {
-    console.log('Retry with command:')
-    console.log(initialCmd)
-    process.exit(1)
-  }
-
-<<<<<<< HEAD
-    static async approve({ robustWeb3, ethERC20Contract, amount, ethSenderAccount }) {
-        // Approve tokens for transfer.
-        try {
-            console.log('Approving token transfer.');
-            await robustWeb3.callContract(ethERC20Contract, 'approve', [RainbowConfig.getParam('eth-locker-address'),
-            Number(amount)], {
-                from: ethSenderAccount,
-                gas: 5000000,
-            });
-            console.log('Approved token transfer.');
-            TransferETHERC20ToNear.recordTransferLog({ finished: 'approve' })
-        } catch (txRevertMessage) {
-            console.log('Failed to approve.');
-            console.log(txRevertMessage.toString());
-            TransferETHERC20ToNear.showRetryAndExit();
-        }
-=======
-  static async approve({ web3, ethERC20Contract, amount, ethSenderAccount }) {
+    console.log('Retry with command:');
+    console.log(initialCmd);
+    process.exit(1);
+  }
+
+  static async approve({ robustWeb3, ethERC20Contract, amount, ethSenderAccount }) {
     // Approve tokens for transfer.
     try {
-      console.log('Approving token transfer.')
-      await ethERC20Contract.methods
-        .approve(RainbowConfig.getParam('eth-locker-address'), Number(amount))
-        .send({
-          from: ethSenderAccount,
-          gas: 5000000,
-          handleRevert: true,
-          gasPrice: new BN(await web3.eth.getGasPrice()).mul(
-            new BN(RainbowConfig.getParam('eth-gas-multiplier'))
-          ),
-        })
-      console.log('Approved token transfer.')
+      console.log('Approving token transfer.');
+      await robustWeb3.callContract(ethERC20Contract, 'approve', [RainbowConfig.getParam('eth-locker-address'),
+      Number(amount)], {
+        from: ethSenderAccount,
+        gas: 5000000,
+      });
+      console.log('Approved token transfer.');
       TransferETHERC20ToNear.recordTransferLog({ finished: 'approve' })
     } catch (txRevertMessage) {
-      console.log('Failed to approve.')
-      console.log(txRevertMessage.toString())
-      TransferETHERC20ToNear.showRetryAndExit()
->>>>>>> 7a7d24fe
-    }
-  }
-
-<<<<<<< HEAD
-    static async lock({ robustWeb3, ethTokenLockerContract, amount, nearReceiverAccount, ethSenderAccount }) {
-        try {
-            console.log('Transferring tokens from the ERC20 account to the token locker account.');
-            const transaction = await robustWeb3.callContract(ethTokenLockerContract, 'lockToken', [Number(amount), nearReceiverAccount], {
-                from: ethSenderAccount,
-                gas: 5000000
-            });
-            const lockedEvent = transaction.events.Locked;
-            console.log('Success tranfer to locker');
-            TransferETHERC20ToNear.recordTransferLog({ finished: 'lock', lockedEvent })
-        } catch (txRevertMessage) {
-            console.log('Failed to lock account.');
-            console.log(txRevertMessage.toString());
-            TransferETHERC20ToNear.showRetryAndExit();
-        }
-=======
-  static async lock({
-    web3,
-    ethTokenLockerContract,
-    amount,
-    nearReceiverAccount,
-    ethSenderAccount,
-  }) {
-    try {
-      console.log(
-        'Transferring tokens from the ERC20 account to the token locker account.'
-      )
-      const transaction = await ethTokenLockerContract.methods
-        .lockToken(Number(amount), nearReceiverAccount)
-        .send({
-          from: ethSenderAccount,
-          gas: 5000000,
-          handleRevert: true,
-          gasPrice: new BN(await web3.eth.getGasPrice()).mul(
-            new BN(RainbowConfig.getParam('eth-gas-multiplier'))
-          ),
-        })
-      const lockedEvent = transaction.events.Locked
-      console.log('Success tranfer to locker')
-      TransferETHERC20ToNear.recordTransferLog({
-        finished: 'lock',
-        lockedEvent,
-      })
+      console.log('Failed to approve.');
+      console.log(txRevertMessage.toString());
+      TransferETHERC20ToNear.showRetryAndExit();
+    }
+  }
+
+  static async lock({ robustWeb3, ethTokenLockerContract, amount, nearReceiverAccount, ethSenderAccount }) {
+    try {
+      console.log('Transferring tokens from the ERC20 account to the token locker account.');
+      const transaction = await robustWeb3.callContract(ethTokenLockerContract, 'lockToken', [Number(amount), nearReceiverAccount], {
+        from: ethSenderAccount,
+        gas: 5000000
+      });
+      const lockedEvent = transaction.events.Locked;
+      console.log('Success tranfer to locker');
+      TransferETHERC20ToNear.recordTransferLog({ finished: 'lock', lockedEvent })
     } catch (txRevertMessage) {
-      console.log('Failed to lock account.')
-      console.log(txRevertMessage.toString())
-      TransferETHERC20ToNear.showRetryAndExit()
->>>>>>> 7a7d24fe
+      console.log('Failed to lock account.');
+      console.log(txRevertMessage.toString());
+      TransferETHERC20ToNear.showRetryAndExit();
     }
   }
 
   static async findProof({ extractor, lockedEvent, web3 }) {
-    const receipt = await extractor.extractReceipt(lockedEvent.transactionHash)
-    const block = await extractor.extractBlock(receipt.blockNumber)
-    const tree = await extractor.buildTrie(block)
-    const proof = await extractor.extractProof(
-      web3,
-      block,
-      tree,
-      receipt.transactionIndex
-    )
-    let txLogIndex = -1
-
-    let logFound = false
-    let log
+    const receipt = await extractor.extractReceipt(lockedEvent.transactionHash);
+    const block = await extractor.extractBlock(receipt.blockNumber);
+    const tree = await extractor.buildTrie(block);
+    const proof = await extractor.extractProof(web3, block, tree, receipt.transactionIndex);
+    let txLogIndex = -1;
+
+    let logFound = false;
+    let log;
     for (let receiptLog of receipt.logs) {
-      txLogIndex++
-      const blockLogIndex = receiptLog.logIndex
+      txLogIndex++;
+      const blockLogIndex = receiptLog.logIndex;
       if (blockLogIndex === lockedEvent.logIndex) {
-        logFound = true
-        log = receiptLog
-        break
+        logFound = true;
+        log = receiptLog;
+        break;
       }
     }
     if (logFound) {
-      TransferETHERC20ToNear.recordTransferLog({
-        finished: 'find-proof',
-        proof,
-        log,
-        txLogIndex,
-        receipt,
-        lockedEvent,
-        block,
-      })
+      TransferETHERC20ToNear.recordTransferLog({ finished: 'find-proof', proof, log, txLogIndex, receipt, lockedEvent, block })
     } else {
-      console.log(`Failed to find log for event ${lockedEvent}`)
-      TransferETHERC20ToNear.showRetryAndExit()
-    }
-  }
-
-  static async waitBlockSafe({
-    log,
-    proof,
-    receipt,
-    txLogIndex,
-    lockedEvent,
-    block,
-    ethClientContract,
-  }) {
-    const log_entry_data = logFromWeb3(log).serialize()
-    const receipt_index = proof.txIndex
-    const receipt_data = receiptFromWeb3(receipt).serialize()
-    const header_data = proof.header_rlp
-    const _proof = []
+      console.log(`Failed to find log for event ${lockedEvent}`);
+      TransferETHERC20ToNear.showRetryAndExit();
+    }
+  }
+
+  static async waitBlockSafe({ log, proof, receipt, txLogIndex, lockedEvent, block, ethClientContract }) {
+    const log_entry_data = logFromWeb3(log).serialize();
+    const receipt_index = proof.txIndex;
+    const receipt_data = receiptFromWeb3(receipt).serialize();
+    const header_data = proof.header_rlp;
+    const _proof = [];
     for (const node of proof.receiptProof) {
-      _proof.push(utils.rlp.encode(node))
+      _proof.push(utils.rlp.encode(node));
     }
 
     const proof_locker = {
@@ -197,52 +104,35 @@
       receipt_data: receipt_data,
       header_data: header_data,
       proof: _proof,
-    }
-
-    const new_owner_id = lockedEvent.returnValues.accountId
-    const amount = lockedEvent.returnValues.amount
-    console.log(
-      `Transferring ${amount} tokens from ${lockedEvent.returnValues.token} ERC20. From ${lockedEvent.returnValues.sender} sender to ${new_owner_id} recipient`
-    )
-
-    const blockNumber = block.number
+    };
+
+    const new_owner_id = lockedEvent.returnValues.accountId;
+    const amount = lockedEvent.returnValues.amount;
+    console.log(`Transferring ${amount} tokens from ${lockedEvent.returnValues.token} ERC20. From ${lockedEvent.returnValues.sender} sender to ${new_owner_id} recipient`);
+
+    const blockNumber = block.number;
     // Wait until client accepts this block number.
     while (true) {
       // @ts-ignore
-      const last_block_number = (
-        await ethClientContract.last_block_number()
-      ).toNumber()
-      const is_safe = await ethClientContract.block_hash_safe(blockNumber)
+      const last_block_number = (await ethClientContract.last_block_number()).toNumber();
+      const is_safe = await ethClientContract.block_hash_safe(blockNumber);
       if (!is_safe) {
-        const delay = 10
-        console.log(
-          `Near Client is currently at block ${last_block_number}. Waiting for block ${blockNumber} to be confirmed. Sleeping for ${delay} sec.`
-        )
-        await sleep(delay * 1000)
+        const delay = 10;
+        console.log(`Near Client contract is currently at block ${last_block_number}. Waiting for block ${blockNumber} to be confirmed. Sleeping for ${delay} sec.`);
+        await sleep(delay * 1000);
       } else {
-        break
+        break;
       }
     }
-    TransferETHERC20ToNear.recordTransferLog({
-      finished: 'block-safe',
-      proof_locker,
-      new_owner_id,
-    })
-  }
-
-  static async mint({
-    proof_locker,
-    nearTokenContract,
-    nearTokenContractBorsh,
-    new_owner_id,
-  }) {
+    TransferETHERC20ToNear.recordTransferLog({ finished: 'block-safe', proof_locker, new_owner_id })
+  }
+
+  static async mint({ proof_locker, nearTokenContract, nearTokenContractBorsh, new_owner_id }) {
     // @ts-ignore
     const old_balance = await nearTokenContract.get_balance({
       owner_id: new_owner_id,
-    })
-    console.log(
-      `Balance of ${new_owner_id} before the transfer is ${old_balance}`
-    )
+    });
+    console.log(`Balance of ${new_owner_id} before the transfer is ${old_balance}`);
     // @ts-ignore
     try {
       await nearTokenContractBorsh.mint(
@@ -251,215 +141,137 @@
         // We need to attach tokens because minting increases the contract state, by <600 bytes, which
         // requires an additional 0.06 NEAR to be deposited to the account for state staking.
         // Note technically 0.0537 NEAR should be enough, but we round it up to stay on the safe side.
-        new BN('100000000000000000000').mul(new BN('600'))
-      )
-      console.log('Transferred')
-    } catch (e) {
-      console.log('Mint failed with error:')
-      console.log(e)
-      TransferETHERC20ToNear.showRetryAndExit()
+        (new BN('100000000000000000000')).mul(new BN('600')),
+      );
+      console.log('Transferred');
+    } catch (e) {
+      console.log('Mint failed with error:');
+      console.log(e);
+      TransferETHERC20ToNear.showRetryAndExit();
     }
 
     // @ts-ignore
     const new_balance = await nearTokenContract.get_balance({
       owner_id: new_owner_id,
-    })
-    console.log(
-      `Balance of ${new_owner_id} after the transfer is ${new_balance}`
-    )
-    TransferETHERC20ToNear.deleteTransferLog()
+    });
+    console.log(`Balance of ${new_owner_id} after the transfer is ${new_balance}`);
+    TransferETHERC20ToNear.deleteTransferLog();
   }
 
   static recordTransferLog(obj) {
-    fs.writeFileSync('transfer-eth-erc20-to-near.log.json', JSON.stringify(obj))
+    fs.writeFileSync('transfer-eth-erc20-to-near.log.json', JSON.stringify(obj));
   }
 
   static parseBuffer(obj) {
     for (let i in obj) {
       if (obj[i] && obj[i].type === 'Buffer') {
-        obj[i] = Buffer.from(obj[i].data)
-      } else if (obj[i] && typeof obj[i] === 'object') {
+        obj[i] = Buffer.from(obj[i].data);
+      } else if (obj[i] && typeof (obj[i]) === 'object') {
         obj[i] = TransferETHERC20ToNear.parseBuffer(obj[i])
       }
     }
-    return obj
+    return obj;
   }
 
   static loadTransferLog() {
     try {
-      let log =
-        JSON.parse(
-          fs.readFileSync('transfer-eth-erc20-to-near.log.json').toString()
-        ) || {}
-      return TransferETHERC20ToNear.parseBuffer(log)
-    } catch (e) {
-      return {}
+      let log = JSON.parse(fs.readFileSync('transfer-eth-erc20-to-near.log.json').toString()) || {};
+      return TransferETHERC20ToNear.parseBuffer(log);
+    } catch (e) {
+      return {};
     }
   }
 
   static deleteTransferLog() {
     try {
-      fs.unlinkSync('transfer-eth-erc20-to-near.log.json')
-    } catch (e) {
-      console.log('Warning: failed to remove tranfer log')
-    }
-  }
-
-<<<<<<< HEAD
-        // @ts-ignore
-        let robustWeb3 = new RobustWeb3(RainbowConfig.getParam('eth-node-url'));
-        let web3 = robustWeb3.web3;
-        let ethSenderAccount = web3.eth.accounts.privateKeyToAccount(normalizeEthKey(ethSenderSk));
-        web3.eth.accounts.wallet.add(ethSenderAccount);
-        web3.eth.defaultAccount = ethSenderAccount.address;
-        ethSenderAccount = ethSenderAccount.address;
-=======
+      fs.unlinkSync('transfer-eth-erc20-to-near.log.json');
+    } catch (e) {
+      console.log('Warning: failed to remove tranfer log');
+    }
+  }
+
   static async execute(command) {
-    initialCmd = command.parent.rawArgs.join(' ')
-    let transferLog = TransferETHERC20ToNear.loadTransferLog()
-    const amount = command.amount
-    const ethSenderSk = command.ethSenderSk
-    const nearReceiverAccount = command.nearReceiverAccount
-
-    // @ts-ignore
-    const web3 = new Web3(RainbowConfig.getParam('eth-node-url'))
->>>>>>> 7a7d24fe
-
-    let ethSenderAccount = web3.eth.accounts.privateKeyToAccount(
-      normalizeEthKey(ethSenderSk)
-    )
-    web3.eth.accounts.wallet.add(ethSenderAccount)
-    web3.eth.defaultAccount = ethSenderAccount.address
-    ethSenderAccount = ethSenderAccount.address
+    initialCmd = command.parent.rawArgs.join(' ');
+    let transferLog = TransferETHERC20ToNear.loadTransferLog();
+    const amount = command.amount;
+    const ethSenderSk = command.ethSenderSk;
+    const nearReceiverAccount = command.nearReceiverAccount;
+
+    // @ts-ignore
+    let robustWeb3 = new RobustWeb3(RainbowConfig.getParam('eth-node-url'));
+    let web3 = robustWeb3.web3;
+    let ethSenderAccount = web3.eth.accounts.privateKeyToAccount(normalizeEthKey(ethSenderSk));
+    web3.eth.accounts.wallet.add(ethSenderAccount);
+    web3.eth.defaultAccount = ethSenderAccount.address;
+    ethSenderAccount = ethSenderAccount.address;
 
     const ethERC20Contract = new web3.eth.Contract(
       // @ts-ignore
       JSON.parse(fs.readFileSync(RainbowConfig.getParam('eth-erc20-abi-path'))),
-      RainbowConfig.getParam('eth-erc20-address')
-    )
-
-    const nearMasterAccountId = RainbowConfig.getParam('near-master-account')
-    console.log(nearMasterAccountId)
-    // @ts-ignore
-    const keyStore = new nearlib.keyStores.InMemoryKeyStore()
-    await keyStore.setKey(
-      RainbowConfig.getParam('near-network-id'),
-      nearMasterAccountId,
-      nearlib.KeyPair.fromString(RainbowConfig.getParam('near-master-sk'))
-    )
+      RainbowConfig.getParam('eth-erc20-address'),
+    );
+
+    const nearMasterAccountId = RainbowConfig.getParam('near-master-account');
+    console.log(nearMasterAccountId);
+    // @ts-ignore
+    const keyStore = new nearlib.keyStores.InMemoryKeyStore();
+    await keyStore.setKey(RainbowConfig.getParam('near-network-id'), nearMasterAccountId,
+      nearlib.KeyPair.fromString(RainbowConfig.getParam('near-master-sk')));
     const near = await nearlib.connect({
       nodeUrl: RainbowConfig.getParam('near-node-url'),
       networkId: RainbowConfig.getParam('near-network-id'),
       masterAccount: nearMasterAccountId,
       deps: { keyStore: keyStore },
-    })
-    const nearMasterAccount = new nearlib.Account(
-      near.connection,
-      nearMasterAccountId
-    )
-    await verifyAccount(near, nearMasterAccountId)
-
-    const nearTokenContract = new nearlib.Contract(
-      nearMasterAccount,
-      RainbowConfig.getParam('near-fun-token-account'),
-      {
-        changeMethods: ['new'],
-        viewMethods: ['get_balance'],
-      }
-    )
-    const nearTokenContractBorsh = new NearMintableToken(
-      nearMasterAccount,
-      RainbowConfig.getParam('near-fun-token-account')
-    )
-    await nearTokenContractBorsh.accessKeyInit()
-
-    const extractor = new EthProofExtractor()
-    extractor.initialize(RainbowConfig.getParam('eth-node-url'))
+    });
+    const nearMasterAccount = new nearlib.Account(near.connection, nearMasterAccountId);
+    await verifyAccount(near, nearMasterAccountId);
+
+    const nearTokenContract = new nearlib.Contract(nearMasterAccount, RainbowConfig.getParam('near-fun-token-account'), {
+      changeMethods: ['new'],
+      viewMethods: ['get_balance'],
+    });
+    const nearTokenContractBorsh = new NearMintableToken(nearMasterAccount, RainbowConfig.getParam('near-fun-token-account'));
+    await nearTokenContractBorsh.accessKeyInit();
+
+    const extractor = new EthProofExtractor();
+    extractor.initialize(RainbowConfig.getParam('eth-node-url'));
 
     const ethTokenLockerContract = new web3.eth.Contract(
       // @ts-ignore
-      JSON.parse(
-        fs.readFileSync(RainbowConfig.getParam('eth-locker-abi-path'))
-      ),
-      RainbowConfig.getParam('eth-locker-address')
-    )
-
-<<<<<<< HEAD
-        if (transferLog.finished === undefined) {
-            await TransferETHERC20ToNear.approve({ robustWeb3, ethERC20Contract, amount, ethSenderAccount });
-            transferLog = TransferETHERC20ToNear.loadTransferLog();
-        }
-        if (transferLog.finished === 'approve') {
-            await TransferETHERC20ToNear.lock({ robustWeb3, ethTokenLockerContract, amount, nearReceiverAccount, ethSenderAccount });
-            transferLog = TransferETHERC20ToNear.loadTransferLog();
-        }
-        if (transferLog.finished === 'lock') {
-            await TransferETHERC20ToNear.findProof({ extractor, lockedEvent: transferLog.lockedEvent, web3 });
-            transferLog = TransferETHERC20ToNear.loadTransferLog();
-        }
-        if (transferLog.finished === 'find-proof') {
-            await TransferETHERC20ToNear.waitBlockSafe({ ethClientContract, ...transferLog });
-            transferLog = TransferETHERC20ToNear.loadTransferLog();
-        }
-        if (transferLog.finished === 'block-safe') {
-            await TransferETHERC20ToNear.mint({ nearTokenContract, nearTokenContractBorsh, ...transferLog });
-        }
-=======
-    const clientAccount = RainbowConfig.getParam('near-client-account')
-    const ethClientContract = new NearClientContract(
-      nearMasterAccount,
-      clientAccount
-    )
->>>>>>> 7a7d24fe
+      JSON.parse(fs.readFileSync(RainbowConfig.getParam('eth-locker-abi-path'))),
+      RainbowConfig.getParam('eth-locker-address'),
+    );
+
+    const clientAccount = RainbowConfig.getParam('near-client-account');
+    const ethClientContract = new NearClientContract(nearMasterAccount, clientAccount);
 
     if (transferLog.finished === undefined) {
-      await TransferETHERC20ToNear.approve({
-        web3,
-        ethERC20Contract,
-        amount,
-        ethSenderAccount,
-      })
-      transferLog = TransferETHERC20ToNear.loadTransferLog()
+      await TransferETHERC20ToNear.approve({ robustWeb3, ethERC20Contract, amount, ethSenderAccount });
+      transferLog = TransferETHERC20ToNear.loadTransferLog();
     }
     if (transferLog.finished === 'approve') {
-      await TransferETHERC20ToNear.lock({
-        web3,
-        ethTokenLockerContract,
-        amount,
-        nearReceiverAccount,
-        ethSenderAccount,
-      })
-      transferLog = TransferETHERC20ToNear.loadTransferLog()
+      await TransferETHERC20ToNear.lock({ robustWeb3, ethTokenLockerContract, amount, nearReceiverAccount, ethSenderAccount });
+      transferLog = TransferETHERC20ToNear.loadTransferLog();
     }
     if (transferLog.finished === 'lock') {
-      await TransferETHERC20ToNear.findProof({
-        extractor,
-        lockedEvent: transferLog.lockedEvent,
-        web3,
-      })
-      transferLog = TransferETHERC20ToNear.loadTransferLog()
+      await TransferETHERC20ToNear.findProof({ extractor, lockedEvent: transferLog.lockedEvent, web3 });
+      transferLog = TransferETHERC20ToNear.loadTransferLog();
     }
     if (transferLog.finished === 'find-proof') {
-      await TransferETHERC20ToNear.waitBlockSafe({
-        ethClientContract,
-        ...transferLog,
-      })
-      transferLog = TransferETHERC20ToNear.loadTransferLog()
+      await TransferETHERC20ToNear.waitBlockSafe({ ethClientContract, ...transferLog });
+      transferLog = TransferETHERC20ToNear.loadTransferLog();
     }
     if (transferLog.finished === 'block-safe') {
-      await TransferETHERC20ToNear.mint({
-        nearTokenContract,
-        nearTokenContractBorsh,
-        ...transferLog,
-      })
+      await TransferETHERC20ToNear.mint({ nearTokenContract, nearTokenContractBorsh, ...transferLog });
     }
 
     try {
       // Only WebSocket provider can close.
-      web3.currentProvider.connection.close()
-    } catch (e) {}
-    process.exit(0)
+      web3.currentProvider.connection.close();
+    } catch (e) {
+    }
+    process.exit(0);
   }
 }
 
-exports.TransferETHERC20ToNear = TransferETHERC20ToNear+exports.TransferETHERC20ToNear = TransferETHERC20ToNear;