--- conflicted
+++ resolved
@@ -24,24 +24,10 @@
     std::fs::read_to_string(json_file_path).expect("Unable to read file")
 }
 
-<<<<<<< HEAD
-pub fn init_contract_from_files(eth_client_contract: &mut EthClientContract) {
-    const PATH_TO_CURRENT_SYNC_COMMITTEE: &str =
-        "../contract_wrapper/data/next_sync_committee_kiln_period_133.json";
-    const PATH_TO_NEXT_SYNC_COMMITTEE: &str =
-        "../contract_wrapper/data/next_sync_committee_kiln_period_134.json";
-    const ETH_NETWORK: &str = "kiln";
-    const PATH_TO_EXECUTION_BLOCKS: &str =
-        "../contract_wrapper/data/execution_block_headers_kiln_1099394-1099937.json";
-    const PATH_TO_LIGHT_CLIENT_UPDATES: &str =
-        "../contract_wrapper/data/light_client_updates_kiln_1099394-1099937.json";
-
-=======
 pub fn init_contract_from_files(
     eth_client_contract: &mut EthClientContract,
     config_for_test: &ConfigForTests,
 ) {
->>>>>>> a8b43603
     let execution_blocks: Vec<BlockHeader> = serde_json::from_str(
         &std::fs::read_to_string(config_for_test.path_to_execution_blocks_headers.clone())
             .expect("Unable to read file"),
@@ -86,11 +72,7 @@
     }
 
     eth_client_contract.init_contract(
-<<<<<<< HEAD
-        ETH_NETWORK.to_string(),
-=======
         config_for_test.network_name.to_string(),
->>>>>>> a8b43603
         finalized_execution_header.unwrap(),
         finalized_beacon_header,
         current_sync_committee,
@@ -107,18 +89,8 @@
     finality_slot: u64,
     config_for_test: &ConfigForTests,
 ) {
-<<<<<<< HEAD
-    const PATH_TO_CURRENT_SYNC_COMMITTEE: &str =
-        "../contract_wrapper/data/next_sync_committee_kiln_period_133.json";
-    const PATH_TO_NEXT_SYNC_COMMITTEE: &str =
-        "../contract_wrapper/data/next_sync_committee_kiln_period_134.json";
-    const ETH_NETWORK: &str = "kiln";
-    const TIMEOUT_SECONDS: u64 = 30;
-    const TIMEOUT_STATE_SECONDS: u64 = 1000;
-=======
     const TIMEOUT: u64 = 30;
     const TIMEOUT_STATE: u64 = 1000;
->>>>>>> a8b43603
 
     let current_sync_committee: SyncCommittee = serde_json::from_str(
         &std::fs::read_to_string(config_for_test.path_to_current_sync_committee.clone())
@@ -174,11 +146,7 @@
         .unwrap();
 
     eth_client_contract.init_contract(
-<<<<<<< HEAD
-        ETH_NETWORK.to_string(),
-=======
         config_for_test.network_name.to_string(),
->>>>>>> a8b43603
         finalized_execution_header,
         finalized_beacon_header,
         current_sync_committee,
@@ -206,25 +174,14 @@
 
 fn get_config(config_for_test: &ConfigForTests) -> Config {
     Config {
-<<<<<<< HEAD
-        beacon_endpoint: "https://lodestar-kiln.chainsafe.io".to_string(),
-        eth1_endpoint: "https://rpc.kiln.themerge.dev".to_string(),
-        headers_batch_size: 8,
-        near_endpoint: "NaN".to_string(),
-        signer_account_id: "NaN".to_string(),
-        path_to_signer_secret_key: "NaN".to_string(),
-        contract_account_id: "NaN".to_string(),
-        ethereum_network: "kiln".to_string(),
-=======
         beacon_endpoint: config_for_test.beacon_endpoint.to_string(),
         eth1_endpoint: config_for_test.eth1_endpoint.to_string(),
-        total_submit_headers: 8,
+        headers_batch_size: 8,
         near_endpoint: "https://rpc.testnet.near.org".to_string(),
         signer_account_id: "NaN".to_string(),
         path_to_signer_secret_key: "NaN".to_string(),
         contract_account_id: "NaN".to_string(),
-        network: config_for_test.network_name.to_string(),
->>>>>>> a8b43603
+        ethereum_network: config_for_test.network_name.to_string(),
         contract_type: "near".to_string(),
         interval_between_light_client_updates_submission_in_epochs: 1,
         max_blocks_for_finalization: 5000,
@@ -256,13 +213,8 @@
     config.signer_account_id = eth_client_contract.get_signature_account_id().to_string();
 
     match from_file {
-<<<<<<< HEAD
-        true => test_utils::init_contract_from_files(&mut eth_client_contract),
+        true => test_utils::init_contract_from_files(&mut eth_client_contract, config_for_test),
         false => init_contract::init_contract(&config, &mut eth_client_contract, "".to_string()).unwrap(),
-=======
-        true => test_utils::init_contract_from_files(&mut eth_client_contract, config_for_test),
-        false => init_contract(&config, &mut eth_client_contract, "".to_string()).unwrap(),
->>>>>>> a8b43603
     };
 
     Box::new(eth_client_contract)
