--- conflicted
+++ resolved
@@ -1,139 +1,147 @@
-const Web3 = require('web3')
-const nearlib = require('near-api-js')
-const fs = require('fs')
+const Web3 = require('web3');
+const nearlib = require('near-api-js');
+const fs = require('fs');
 // @ts-ignore
-const bs58 = require('bs58')
+const bs58 = require('bs58');
 // @ts-ignore
-const { toBuffer } = require('eth-util-lite')
-const { RainbowConfig } = require('./config')
-const { BN } = require('ethereumjs-util')
-const { sleep, RobustWeb3, normalizeEthKey } = require('../lib/robust')
+const { toBuffer } = require('eth-util-lite');
+const { RainbowConfig } = require('./config');
+const { BN } = require('ethereumjs-util');
+const { sleep, RobustWeb3, normalizeEthKey } = require('../lib/robust');
 const { borshify, borshifyInitialValidators } = require('../lib/borsh')
 
 /// Maximum number of retries a Web3 method call will perform.
-const MAX_WEB3_RETRIES = 1000
+const MAX_WEB3_RETRIES = 1000;
 
 class Near2EthRelay {
-  async initialize() {
-    // @ts-ignore
-    this.robustWeb3 = new RobustWeb3(RainbowConfig.getParam('eth-node-url'))
-    this.web3 = this.robustWeb3.web3
-    this.ethMasterAccount = this.web3.eth.accounts.privateKeyToAccount(
-      normalizeEthKey(RainbowConfig.getParam('eth-master-sk'))
-    )
-    this.web3.eth.accounts.wallet.add(this.ethMasterAccount)
-    this.web3.eth.defaultAccount = this.ethMasterAccount.address
-    this.ethMasterAccount = this.ethMasterAccount.address
-
-    const keyStore = new nearlib.keyStores.InMemoryKeyStore()
-    this.near = await nearlib.connect({
-      nodeUrl: RainbowConfig.getParam('near-node-url'),
-      networkId: RainbowConfig.getParam('near-network-id'),
-      deps: {
-        keyStore: keyStore,
-      },
-    })
-
-    // Declare Near2EthClient contract.
-    this.clientContract = new this.web3.eth.Contract(
-      // @ts-ignore
-      JSON.parse(
-        fs.readFileSync(RainbowConfig.getParam('eth-client-abi-path'))
-      ),
-      RainbowConfig.getParam('eth-client-address'),
-      {
-        from: this.ethMasterAccount,
-        handleRevert: true,
-      }
-    )
-
-    // Check if initialization is needed.
-    try {
-      console.log('Checking whether client is initialized.')
-      const isInitialized = await this.clientContract.methods
-        .initialized()
-        .call()
-      if (!isInitialized) {
-        console.log('Client is not initialized. Initializing.')
-        // Get most recent block from Near blockchain.
-        const status = await this.near.connection.provider.status()
-        // Get the block two blocks before that, to make sure it is final.
-        const headBlock = await this.near.connection.provider.block({
-          blockId: status.sync_info.latest_block_height,
-        })
+    async initialize() {
         // @ts-ignore
-        const lastFinalBlockHash = headBlock.header.last_final_block
-        // The finalized block is not immediately available so we wait for it to become available.
-        let lightClientBlock = null
-        let currentValidators = null
-        while (!lightClientBlock) {
-          // @ts-ignore
-          currentValidators = await this.near.connection.provider.validators(
-            null
-          )
-          if (!currentValidators) {
-            await sleep(300)
-            continue
-          }
-          lightClientBlock = await this.near.connection.provider.sendJsonRpc(
-            'next_light_client_block',
-            [lastFinalBlockHash]
-          )
-          if (!lightClientBlock) {
-            await sleep(300)
-            continue
-          }
-          // Because fetch currentValidators and lightClientBlock isn't atomic, it's possible we happen to
-          // fetch lightClentBlock cross epoch boundary. Fetch another time to ensure that's not the case.
-          // @ts-ignore
-          let currentValidatorsNow = await this.near.connection.provider.validators(
-            null
-          )
-          if (
-            !currentValidatorsNow ||
-            currentValidatorsNow.epoch_start_height !=
-              currentValidators.epoch_start_height
-          ) {
-            await sleep(300)
-            continue
-          }
-        }
-        console.log('Initializing with validators')
-        console.log(`${JSON.stringify(currentValidators.current_validators)}`)
-        const borshInitialValidators = borshifyInitialValidators(
-          currentValidators.current_validators
-        )
-        // @ts-ignore
-        let gasPrice = new BN(await this.web3.eth.getGasPrice()).mul(
-          new BN(RainbowConfig.getParam('eth-gas-multiplier'))
-        )
-        let err
-        for (let i = 0; i < 10; i++) {
-          try {
-            await this.clientContract.methods
-              .initWithValidators(borshInitialValidators)
-              .send({
-                from: this.ethMasterAccount,
-                gas: 4000000,
-                handleRevert: true,
-                gasPrice,
-              })
-          } catch (e) {
-            if (e.message.includes('replacement transaction underpriced')) {
-              gasPrice = gasPrice.mul(new BN(11)).div(new BN(10))
-              continue
-            }
-            err = e
-          }
-          break
-        }
-        if (err) {
-          console.log('Failure')
-          console.log(err)
-          process.exit(1)
-        }
-
-<<<<<<< HEAD
+        this.robustWeb3 = new RobustWeb3(RainbowConfig.getParam('eth-node-url'));
+        this.web3 = this.robustWeb3.web3;
+        this.ethMasterAccount =
+            this.web3.eth.accounts.privateKeyToAccount(normalizeEthKey(RainbowConfig.getParam('eth-master-sk')));
+        this.web3.eth.accounts.wallet.add(this.ethMasterAccount);
+        this.web3.eth.defaultAccount = this.ethMasterAccount.address;
+        this.ethMasterAccount = this.ethMasterAccount.address;
+
+        const keyStore = new nearlib.keyStores.InMemoryKeyStore();
+        this.near = await nearlib.connect({
+            nodeUrl: RainbowConfig.getParam('near-node-url'),
+            networkId: RainbowConfig.getParam('near-network-id'),
+            deps: {
+                keyStore: keyStore,
+            },
+        });
+
+        // Declare Near2EthClient contract.
+        this.clientContract = new this.web3.eth.Contract(
+            // @ts-ignore
+            JSON.parse(fs.readFileSync(RainbowConfig.getParam('eth-client-abi-path'))),
+            RainbowConfig.getParam('eth-client-address'), {
+            from: this.ethMasterAccount,
+            handleRevert: true,
+        },
+        );
+
+        // Check if initialization is needed.
+        try {
+            console.log('Checking whether client is initialized.');
+            const isInitialized = await this.clientContract.methods.initialized().call();
+            if (!isInitialized) {
+                console.log('Client is not initialized. Initializing.');
+                // Get most recent block from Near blockchain.
+                const status = await this.near.connection.provider.status();
+                // Get the block two blocks before that, to make sure it is final.
+                const headBlock = await this.near.connection.provider.block({ blockId: status.sync_info.latest_block_height });
+                // @ts-ignore
+                const lastFinalBlockHash = headBlock.header.last_final_block;
+                // The finalized block is not immediately available so we wait for it to become available.
+                let lightClientBlock = null;
+                let currentValidators = null;
+                while (!lightClientBlock) {
+                    // @ts-ignore
+                    currentValidators = await this.near.connection.provider.validators(null);
+                    if (!currentValidators) {
+                        await sleep(300);
+                        continue;
+                    }
+                    lightClientBlock = await this.near.connection.provider.sendJsonRpc('next_light_client_block', [lastFinalBlockHash]);
+                    if (!lightClientBlock) {
+                        await sleep(300);
+                        continue;
+                    }
+                    // Because fetch currentValidators and lightClientBlock isn't atomic, it's possible we happen to
+                    // fetch lightClentBlock cross epoch boundary. Fetch another time to ensure that's not the case.
+                    // @ts-ignore
+                    let currentValidatorsNow = await this.near.connection.provider.validators(null);
+                    if (!currentValidatorsNow || currentValidatorsNow.epoch_start_height != currentValidators.epoch_start_height) {
+                        await sleep(300);
+                        continue;
+                    }
+                }
+                console.log('Initializing with validators');
+                console.log(`${JSON.stringify(currentValidators.current_validators)}`);
+                const borshInitialValidators = borshifyInitialValidators(currentValidators.current_validators);
+                // @ts-ignore
+                let gasPrice = new BN(await this.web3.eth.getGasPrice()).mul(new BN(RainbowConfig.getParam('eth-gas-multiplier')));
+                let err;
+                for (let i = 0; i < 10; i++) {
+                    try {
+                        await this.clientContract.methods.initWithValidators(borshInitialValidators).send({
+                            from: this.ethMasterAccount,
+                            gas: 4000000,
+                            handleRevert: true,
+                            gasPrice,
+                        });
+                    } catch (e) {
+                        if (e.message.includes('replacement transaction underpriced')) {
+                            gasPrice = gasPrice.mul(new BN(11)).div(new BN(10));
+                            continue;
+                        }
+                        err = e;
+                    }
+                    break;
+                }
+                if (err) {
+                    console.log('Failure');
+                    console.log(err);
+                    process.exit(1);
+                }
+
+                console.log('Initializing with block');
+                console.log(`${JSON.stringify(lightClientBlock)}`);
+                const borshBlock = borshify(lightClientBlock);
+                for (let i = 0; i < 10; i++) {
+                    try {
+                        await this.clientContract.methods.initWithBlock(borshBlock).send({
+                            from: this.ethMasterAccount,
+                            gas: 4000000,
+                            handleRevert: true,
+                            gasPrice: new BN(await this.web3.eth.getGasPrice()).mul(new BN(RainbowConfig.getParam('eth-gas-multiplier'))),
+                        });
+                    } catch (e) {
+                        if (e.message.includes('replacement transaction underpriced')) {
+                            gasPrice = gasPrice.mul(new BN(11)).div(new BN(10));
+                            continue;
+                        }
+                        err = e;
+                    }
+                    break;
+                }
+                if (err) {
+                    console.log('Failure');
+                    console.log(err);
+                    process.exit(1);
+                }
+            }
+            console.log('Client is initialized.');
+        } catch (txRevertMessage) {
+            console.log('Failure.');
+            console.log(txRevertMessage.toString());
+            process.exit(1);
+        }
+    }
+
     async DANGER_submitInvalidNearBlock() {
         const clientContract = this.clientContract;
         const robustWeb3 = this.robustWeb3;
@@ -254,174 +262,87 @@
                     console.log(`Block is not valid yet. Sleeping ${sleepSec} seconds.`);
                     await sleep(sleepSec * 1000);
                 }
-=======
-        console.log('Initializing with block')
-        console.log(`${JSON.stringify(lightClientBlock)}`)
-        const borshBlock = borshify(lightClientBlock)
-        for (let i = 0; i < 10; i++) {
-          try {
-            await this.clientContract.methods.initWithBlock(borshBlock).send({
-              from: this.ethMasterAccount,
-              gas: 4000000,
-              handleRevert: true,
-              gasPrice: new BN(await this.web3.eth.getGasPrice()).mul(
-                new BN(RainbowConfig.getParam('eth-gas-multiplier'))
-              ),
-            })
-          } catch (e) {
-            if (e.message.includes('replacement transaction underpriced')) {
-              gasPrice = gasPrice.mul(new BN(11)).div(new BN(10))
-              continue
->>>>>>> 7a7d24fe
-            }
-            err = e
-          }
-          break
-        }
-        if (err) {
-          console.log('Failure')
-          console.log(err)
-          process.exit(1)
-        }
-      }
-      console.log('Client is initialized.')
-    } catch (txRevertMessage) {
-      console.log('Failure.')
-      console.log(txRevertMessage.toString())
-      process.exit(1)
+            }
+
+            // Check whether master account has enough balance at stake.
+            const lockEthAmount = await clientContract.methods.lock_eth_amount().call();
+            const balance = await clientContract.methods.balanceOf(ethMasterAccount).call();
+            if (balance === '0') {
+                console.log(`The sender account does not have enough stake. Transferring ${lockEthAmount} wei.`);
+                // @ts-ignore
+                let _depositTx;
+                for (let i = 0; i <= MAX_WEB3_RETRIES; i++) {
+                    if (i === MAX_WEB3_RETRIES) {
+                        console.error(`Failed ${MAX_WEB3_RETRIES} times`);
+                        process.exit(1);
+                    }
+                    try {
+                        _depositTx = await clientContract.methods.deposit().send({
+                            from: ethMasterAccount,
+                            gas: 1000000,
+                            handleRevert: true,
+                            value: (new BN(lockEthAmount)),
+                            gasPrice: new BN(await web3.eth.getGasPrice()).mul(new BN(RainbowConfig.getParam('eth-gas-multiplier'))),
+                        });
+                        break;
+                    } catch (err) {
+                        console.log(`Encountered Web3 error while depositing stake ${err}`);
+                        await sleep(1000);
+                    }
+                }
+                console.log('Transferred.');
+            }
+
+            // Get new light client block.
+            // @ts-ignore
+            let lightClientBlock;
+            for (let i = 0; i <= MAX_WEB3_RETRIES; i++) {
+                if (i === MAX_WEB3_RETRIES) {
+                    console.error(`Failed ${MAX_WEB3_RETRIES} times`);
+                    process.exit(1);
+                }
+                try {
+                    lightClientBlock = await near.connection.provider.sendJsonRpc('next_light_client_block', [clientBlockHash]);
+                    break;
+                } catch (err) {
+                    console.log(`Encountered error while requesting light client block ${err}`);
+                    await sleep(1000);
+                }
+            }
+            console.log('Adding block');
+            console.log(`${JSON.stringify(lightClientBlock)}`);
+
+            const borshBlock = borshify(lightClientBlock);
+            for (let i = 0; i <= MAX_WEB3_RETRIES; i++) {
+                if (i === MAX_WEB3_RETRIES) {
+                    console.error(`Failed ${MAX_WEB3_RETRIES} times`);
+                    process.exit(1);
+                }
+                try {
+                    await clientContract.methods.addLightClientBlock(borshBlock).send({
+                        from: ethMasterAccount,
+                        gas: 4000000,
+                        handleRevert: true,
+                        gasPrice: new BN(await web3.eth.getGasPrice()).mul(new BN(RainbowConfig.getParam('eth-gas-multiplier'))),
+                    });
+                    break;
+                } catch (err) {
+                    console.log(`Encountered Web3 error while submitting light client block ${err}`);
+                    await sleep(1000);
+                }
+            }
+
+            let sleepTime = (new BN(RainbowConfig.getParam('near2eth-relay-delay'))).toNumber();
+            if (sleepTime > 0) {
+                console.log(`Sleeping for ${sleepTime} seconds.`);
+                await sleep(sleepTime * 1000);
+            }
+            await step();
+        };
+
+        await step();
     }
-  }
-
-  async run() {
-    // process.send('ready');
-    const clientContract = this.clientContract
-    const robustWeb3 = this.robustWeb3
-    const near = this.near
-    const ethMasterAccount = this.ethMasterAccount
-    const web3 = this.web3
-    const step = async function() {
-      // Sleep until the last Near block becomes valid.
-      let lastClientBlock
-      let clientBlockHash
-      while (true) {
-        lastClientBlock = await clientContract.methods.last().call()
-        const clientBlockHeight = lastClientBlock.height
-        const clientBlockHashHex = await clientContract.methods
-          .blockHashes(clientBlockHeight)
-          .call()
-        clientBlockHash = bs58.encode(toBuffer(clientBlockHashHex))
-        console.log(
-          `Current light client head is: hash=${clientBlockHash}, height=${clientBlockHeight}`
-        )
-        const latestBlock = await robustWeb3.getBlock('latest')
-        if (latestBlock.timestamp >= lastClientBlock.validAfter) {
-          console.log('Block is valid.')
-          break
-        } else {
-          const sleepSec = lastClientBlock.validAfter - latestBlock.timestamp
-          console.log(`Block is not valid yet. Sleeping ${sleepSec} seconds.`)
-          await sleep(sleepSec * 1000)
-        }
-      }
-
-      // Check whether master account has enough balance at stake.
-      const lockEthAmount = await clientContract.methods
-        .lock_eth_amount()
-        .call()
-      const balance = await clientContract.methods
-        .balanceOf(ethMasterAccount)
-        .call()
-      if (balance === '0') {
-        console.log(
-          `The sender account does not have enough stake. Transferring ${lockEthAmount} wei.`
-        )
-        // @ts-ignore
-        let _depositTx
-        for (let i = 0; i <= MAX_WEB3_RETRIES; i++) {
-          if (i === MAX_WEB3_RETRIES) {
-            console.error(`Failed ${MAX_WEB3_RETRIES} times`)
-            process.exit(1)
-          }
-          try {
-            _depositTx = await clientContract.methods.deposit().send({
-              from: ethMasterAccount,
-              gas: 1000000,
-              handleRevert: true,
-              value: new BN(lockEthAmount),
-              gasPrice: new BN(await web3.eth.getGasPrice()).mul(
-                new BN(RainbowConfig.getParam('eth-gas-multiplier'))
-              ),
-            })
-            break
-          } catch (err) {
-            console.log(`Encountered Web3 error while depositing stake ${err}`)
-            await sleep(1000)
-          }
-        }
-        console.log('Transferred.')
-      }
-
-      // Get new light client block.
-      // @ts-ignore
-      let lightClientBlock
-      for (let i = 0; i <= MAX_WEB3_RETRIES; i++) {
-        if (i === MAX_WEB3_RETRIES) {
-          console.error(`Failed ${MAX_WEB3_RETRIES} times`)
-          process.exit(1)
-        }
-        try {
-          lightClientBlock = await near.connection.provider.sendJsonRpc(
-            'next_light_client_block',
-            [clientBlockHash]
-          )
-          break
-        } catch (err) {
-          console.log(
-            `Encountered error while requesting light client block ${err}`
-          )
-          await sleep(1000)
-        }
-      }
-      console.log('Adding block')
-      console.log(`${JSON.stringify(lightClientBlock)}`)
-
-      const borshBlock = borshify(lightClientBlock)
-      for (let i = 0; i <= MAX_WEB3_RETRIES; i++) {
-        if (i === MAX_WEB3_RETRIES) {
-          console.error(`Failed ${MAX_WEB3_RETRIES} times`)
-          process.exit(1)
-        }
-        try {
-          await clientContract.methods.addLightClientBlock(borshBlock).send({
-            from: ethMasterAccount,
-            gas: 4000000,
-            handleRevert: true,
-            gasPrice: new BN(await web3.eth.getGasPrice()).mul(
-              new BN(RainbowConfig.getParam('eth-gas-multiplier'))
-            ),
-          })
-          break
-        } catch (err) {
-          console.log(
-            `Encountered Web3 error while submitting light client block ${err}`
-          )
-          await sleep(1000)
-        }
-      }
-
-      let sleepTime = new BN(
-        RainbowConfig.getParam('near2eth-relay-delay')
-      ).toNumber()
-      if (sleepTime > 0) {
-        console.log(`Sleeping for ${sleepTime} seconds.`)
-        await sleep(sleepTime * 1000)
-      }
-      await step()
-    }
-
-    await step()
-  }
 }
 
-exports.Near2EthRelay = Near2EthRelay
-exports.borshify = borshify+exports.Near2EthRelay = Near2EthRelay;
+exports.borshify = borshify;