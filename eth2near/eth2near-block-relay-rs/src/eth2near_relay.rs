--- conflicted
+++ resolved
@@ -1,10 +1,5 @@
-<<<<<<< HEAD
-use std::cmp::max;
+use std::cmp;
 use eth_rpc_client::beacon_rpc_client::BeaconRPCClient;
-=======
-use std::cmp;
-use crate::beacon_rpc_client::BeaconRPCClient;
->>>>>>> f015f8f3
 use crate::config::Config;
 use eth_rpc_client::eth1_rpc_client::Eth1RPCClient;
 use eth_rpc_client::hand_made_finality_light_client_update::HandMadeFinalityLightClientUpdate;
@@ -23,10 +18,6 @@
 use eth_types::BlockHeader;
 use log::{debug, info, trace, warn};
 use near_primitives::views::FinalExecutionStatus;
-<<<<<<< HEAD
-=======
-use std::cmp::{max, min};
->>>>>>> f015f8f3
 use std::error::Error;
 use std::thread;
 use std::thread::sleep;
@@ -176,7 +167,7 @@
             .beacon_rpc_client
             .get_block_number_for_slot(Slot::new(last_eth2_slot))
         {
-            CHAIN_EXECUTION_BLOCK_HEIGHT_ON_ETH.inc_by(max(
+            CHAIN_EXECUTION_BLOCK_HEIGHT_ON_ETH.inc_by(cmp::max(
                 0,
                 last_block_number as i64 - CHAIN_EXECUTION_BLOCK_HEIGHT_ON_ETH.get(),
             ));
@@ -199,7 +190,7 @@
             &self.eth_client_contract,
         )?;
 
-        LAST_ETH_SLOT_ON_NEAR.inc_by(max(
+        LAST_ETH_SLOT_ON_NEAR.inc_by(cmp::max(
             0,
             last_eth2_slot_on_near as i64 - LAST_ETH_SLOT_ON_NEAR.get(),
         ));
@@ -208,7 +199,7 @@
             .beacon_rpc_client
             .get_block_number_for_slot(Slot::new(last_eth2_slot_on_near))
         {
-            CHAIN_EXECUTION_BLOCK_HEIGHT_ON_NEAR.inc_by(max(
+            CHAIN_EXECUTION_BLOCK_HEIGHT_ON_NEAR.inc_by(cmp::max(
                 0,
                 last_block_number as i64 - CHAIN_EXECUTION_BLOCK_HEIGHT_ON_NEAR.get(),
             ));
@@ -220,7 +211,7 @@
     fn get_last_finalized_slot_on_near(&self) -> Result<u64, Box<dyn Error>> {
         let last_finalized_slot_on_near =
             self.eth_client_contract.get_finalized_beacon_block_slot()?;
-        LAST_FINALIZED_ETH_SLOT_ON_NEAR.inc_by(max(
+        LAST_FINALIZED_ETH_SLOT_ON_NEAR.inc_by(cmp::max(
             0,
             last_finalized_slot_on_near as i64 - LAST_FINALIZED_ETH_SLOT_ON_NEAR.get(),
         ));
@@ -229,7 +220,7 @@
             .beacon_rpc_client
             .get_block_number_for_slot(Slot::new(last_finalized_slot_on_near))
         {
-            CHAIN_FINALIZED_EXECUTION_BLOCK_HEIGHT_ON_NEAR.inc_by(max(
+            CHAIN_FINALIZED_EXECUTION_BLOCK_HEIGHT_ON_NEAR.inc_by(cmp::max(
                 0,
                 last_block_number as i64 - CHAIN_FINALIZED_EXECUTION_BLOCK_HEIGHT_ON_NEAR.get(),
             ));
@@ -244,7 +235,7 @@
             .get_last_finalized_slot_number()?
             .as_u64();
 
-        LAST_FINALIZED_ETH_SLOT.inc_by(max(
+        LAST_FINALIZED_ETH_SLOT.inc_by(cmp::max(
             0,
             last_finalized_slot_on_eth as i64 - LAST_FINALIZED_ETH_SLOT.get(),
         ));
@@ -253,7 +244,7 @@
             .beacon_rpc_client
             .get_block_number_for_slot(Slot::new(last_finalized_slot_on_eth))
         {
-            CHAIN_FINALIZED_EXECUTION_BLOCK_HEIGHT_ON_ETH.inc_by(max(
+            CHAIN_FINALIZED_EXECUTION_BLOCK_HEIGHT_ON_ETH.inc_by(cmp::max(
                 0,
                 last_block_number as i64 - CHAIN_FINALIZED_EXECUTION_BLOCK_HEIGHT_ON_ETH.get(),
             ));
@@ -381,7 +372,7 @@
 
         trace!(target: "relay", "remaining headers number {}", remaining_headers);
 
-        let max_submitted_headers = min(self.headers_batch_size, remaining_headers);
+        let max_submitted_headers = cmp::min(self.headers_batch_size, remaining_headers);
 
         while headers.len() < max_submitted_headers as usize
             && current_slot <= last_eth2_slot_on_eth_chain
