use crate::contract_wrapper_trait::ContractWrapper;
use crate::utils;
use near_crypto::InMemorySigner;
use near_jsonrpc_client::{methods, JsonRpcClient};
use near_jsonrpc_primitives::types::query::QueryResponseKind;
use near_primitives::transaction::{Action, FunctionCallAction, Transaction};
use near_primitives::types::{AccountId, BlockReference, Finality, FunctionArgs};
use near_primitives::views::{FinalExecutionOutcomeView, QueryRequest};
use near_sdk::{Balance, Gas};
use serde_json::Value;
use std::error::Error;
use std::string::String;
use std::vec::Vec;
use tokio::runtime::Runtime;

pub const MAX_GAS: Gas = Gas(Gas::ONE_TERA.0 * 300);

/// Implementation of interaction with a contract on NEAR.
pub struct NearContractWrapper {
    /// RPC client for interaction with NEAR RPC endpoint
    client: JsonRpcClient,

    /// Account ID of the contract
    contract_account: AccountId,

    /// Account that signs the transactions
    signer: InMemorySigner,
}

impl NearContractWrapper {
    /// Constructor of `NearContractorWrapper`
    ///
    /// # Arguments
    ///
    /// * `near_endpoint` - The URL to NEAR RPC endpoint.
    /// * `account_id` - Signer account ID.
    /// * `signer_secret_key` - Signer secret key as the raw string.
    /// * `contract_account_id` - Contract account ID.
    pub fn new_with_raw_secret_key(
        near_endpoint: &str,
        account_id: &str,
        signer_secret_key: &str,
        contract_account_id: &str,
        timeout: Option<std::time::Duration>,
    ) -> NearContractWrapper {
<<<<<<< HEAD
        let signer_account_id = account_id
            .parse()
            .expect("Error on parsing account id during creation near contract wrapper");
        let client = JsonRpcClient::connect(near_endpoint);
        let contract_account = contract_account_id
            .parse()
            .expect("Error on parsing contract account id during creation near contract wrapper");
=======
        let signer_account_id = account_id.parse().expect("Error on parsing account id during creation near contract wrapper");
        let client = JsonRpcClient::with(utils::new_near_rpc_client(timeout)).connect(near_endpoint);
        let contract_account = contract_account_id.parse().expect("Error on parsing contract account id during creation near contract wrapper");
>>>>>>> 4b24cbd5

        let signer = InMemorySigner::from_secret_key(
            signer_account_id,
            signer_secret_key
                .parse()
                .expect("Error on parsing signature secret key"),
        );

        NearContractWrapper {
            client,
            contract_account,
            signer,
        }
    }

    /// Constructor of `NearContractorWrapper`
    ///
    /// # Arguments
    ///
    /// * `near_endpoint` - The URL to NEAR RPC endpoint.
    /// * `account_id` - Signer account ID.
    /// * `path_to_signer_secret_key` - Path to the file containing signer's secret key file.
    /// * `contract_account_id` - Contract account ID.
    pub fn new(
        near_endpoint: &str,
        account_id: &str,
        path_to_signer_secret_key: &str,
        contract_account_id: &str,
        timeout: Option<std::time::Duration>,
    ) -> NearContractWrapper {
        let v: Value = serde_json::from_str(
            &std::fs::read_to_string(path_to_signer_secret_key).expect("Unable to read file"),
        )
        .expect("Error on parsing file with secret key during contract initialization");
        let signer_secret_key = utils::trim_quotes(
            serde_json::to_string(&v["private_key"])
                .expect("Error during trim quotes of signature secret key"),
        );

        Self::new_with_raw_secret_key(
            near_endpoint,
            account_id,
            &signer_secret_key,
            contract_account_id,
            timeout,
        )
    }
}

impl ContractWrapper for NearContractWrapper {
    fn get_account_id(&self) -> AccountId {
        self.contract_account.clone()
    }

    fn get_signer_account_id(&self) -> AccountId {
        self.signer.account_id.clone()
    }

    fn call_view_function(
        &self,
        method_name: String,
        args: Vec<u8>,
    ) -> Result<Vec<u8>, Box<dyn Error>> {
        let rt = Runtime::new()?;
        let handle = rt.handle();

        let request = methods::query::RpcQueryRequest {
            block_reference: BlockReference::Finality(Finality::Final),
            request: QueryRequest::CallFunction {
                account_id: self.contract_account.clone(),
                method_name,
                args: FunctionArgs::from(args),
            },
        };

        let response = handle.block_on(self.client.call(request))?;

        if let QueryResponseKind::CallResult(result) = response.kind {
            Ok(result.result)
        } else {
            Err("view method doesn't return any result")?
        }
    }

    fn call_change_method_batch(
        &self,
        method_name: Vec<String>,
        args: Vec<Vec<u8>>,
        deposit: Option<Vec<Balance>>,
        gas: Option<Gas>,
    ) -> Result<FinalExecutionOutcomeView, Box<dyn Error>> {
        let rt = Runtime::new()?;

        let access_key_query_response =
            rt.block_on(self.client.call(methods::query::RpcQueryRequest {
                block_reference: BlockReference::latest(),
                request: near_primitives::views::QueryRequest::ViewAccessKey {
                    account_id: self.signer.account_id.clone(),
                    public_key: self.signer.public_key.clone(),
                },
            }))?;

        let current_nonce = match access_key_query_response.kind {
            QueryResponseKind::AccessKey(access_key) => access_key.nonce,
            _ => Err("failed to extract current nonce")?,
        };

        let num_blocks_in_batch = method_name.len() as u64;

        if num_blocks_in_batch == 0 {
            return Err(Box::new(crate::errors::TryToSubmitZeroHeaderError));
        }

        let attached_gas_per_promise_in_batch = gas.unwrap_or(MAX_GAS) / num_blocks_in_batch;
        let mut actions = Vec::new();

        for i in 0..method_name.len() {
            actions.push(Action::FunctionCall(FunctionCallAction {
                method_name: method_name[i].clone(),
                args: args[i].clone(),
                gas: attached_gas_per_promise_in_batch.0,
                deposit: deposit.as_ref().map(|d| d[i]).unwrap_or(0),
            }));
        }

        let transaction = Transaction {
            signer_id: self.signer.account_id.clone(),
            public_key: self.signer.public_key.clone(),
            nonce: current_nonce + 1,
            receiver_id: self.contract_account.clone(),
            block_hash: access_key_query_response.block_hash,
            actions,
        };

        let request = methods::broadcast_tx_commit::RpcBroadcastTxCommitRequest {
            signed_transaction: transaction.sign(&self.signer),
        };

        let request_result = rt.block_on(async_std::future::timeout(
            std::time::Duration::from_secs(600),
            self.client.call(&request),
        ))?;
        Ok(request_result?)
    }

    fn call_change_method(
        &self,
        method_name: String,
        args: Vec<u8>,
        deposit: Option<Balance>,
        gas: Option<Gas>,
    ) -> Result<FinalExecutionOutcomeView, Box<dyn Error>> {
        self.call_change_method_batch(
            vec![method_name],
            vec![args],
            Some(vec![deposit.unwrap_or(0)]),
            gas,
        )
    }
}<|MERGE_RESOLUTION|>--- conflicted
+++ resolved
@@ -43,19 +43,14 @@
         contract_account_id: &str,
         timeout: Option<std::time::Duration>,
     ) -> NearContractWrapper {
-<<<<<<< HEAD
         let signer_account_id = account_id
             .parse()
             .expect("Error on parsing account id during creation near contract wrapper");
-        let client = JsonRpcClient::connect(near_endpoint);
+        let client =
+            JsonRpcClient::with(utils::new_near_rpc_client(timeout)).connect(near_endpoint);
         let contract_account = contract_account_id
             .parse()
             .expect("Error on parsing contract account id during creation near contract wrapper");
-=======
-        let signer_account_id = account_id.parse().expect("Error on parsing account id during creation near contract wrapper");
-        let client = JsonRpcClient::with(utils::new_near_rpc_client(timeout)).connect(near_endpoint);
-        let contract_account = contract_account_id.parse().expect("Error on parsing contract account id during creation near contract wrapper");
->>>>>>> 4b24cbd5
 
         let signer = InMemorySigner::from_secret_key(
             signer_account_id,
