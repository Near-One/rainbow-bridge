use crate::beacon_rpc_client::BeaconRPCClient;
use crate::config::Config;
use crate::eth1_rpc_client::Eth1RPCClient;
use crate::light_client_snapshot_with_proof::LightClientSnapshotWithProof;
use contract_wrapper::eth_client_contract::EthClientContract;
use eth2_utility::consensus::{convert_branch, floorlog2, get_subtree_index};
use eth_types::eth2::ExtendedBeaconBlockHeader;
use eth_types::BlockHeader;
use log::info;
use std::{thread, time};
use tree_hash::TreeHash;

const CURRENT_SYNC_COMMITTEE_INDEX: u32 = 54;
const CURRENT_SYNC_COMMITTEE_TREE_DEPTH: u32 = floorlog2(CURRENT_SYNC_COMMITTEE_INDEX);
const CURRENT_SYNC_COMMITTEE_TREE_INDEX: u32 = get_subtree_index(CURRENT_SYNC_COMMITTEE_INDEX);

pub fn verify_light_client_snapshot(
    block_root: String,
    light_client_snapshot: &LightClientSnapshotWithProof,
) -> bool {
    let expected_block_root = format!(
        "{:#x}",
        light_client_snapshot.beacon_header.tree_hash_root()
    );

    if block_root != expected_block_root {
        return false;
    }

    let branch = convert_branch(&light_client_snapshot.current_sync_committee_branch);
    merkle_proof::verify_merkle_proof(
        light_client_snapshot
            .current_sync_committee
            .tree_hash_root(),
        &branch,
        CURRENT_SYNC_COMMITTEE_TREE_DEPTH.try_into().unwrap(),
        CURRENT_SYNC_COMMITTEE_TREE_INDEX.try_into().unwrap(),
        light_client_snapshot.beacon_header.state_root.0,
    )
}

pub fn init_contract(
    config: &Config,
    eth_client_contract: &mut EthClientContract,
    mut init_block_root: String,
) -> Result<(), Box<dyn std::error::Error>> {
    info!(target: "relay", "=== Contract initialization ===");

    let beacon_rpc_client = BeaconRPCClient::new(
        &config.beacon_endpoint,
        config.eth_requests_timeout_seconds,
        config.state_requests_timeout_seconds,
    );

    let eth1_rpc_client = Eth1RPCClient::new(&config.eth1_endpoint);

    let light_client_update = beacon_rpc_client
        .get_finality_light_client_update_with_sync_commity_update()
        .unwrap();
    let finality_slot = light_client_update
        .finality_update
        .header_update
        .beacon_header
        .slot;

    let block_id = format!("{}", finality_slot);
    let finalized_header: ExtendedBeaconBlockHeader =
        ExtendedBeaconBlockHeader::from(light_client_update.finality_update.header_update);
    let finalized_body = beacon_rpc_client
        .get_beacon_block_body_for_block_id(&block_id)
        .unwrap();

    let finalized_execution_header: BlockHeader = eth1_rpc_client
        .get_block_header_by_number(
            finalized_body
                .execution_payload()
                .unwrap()
                .execution_payload
                .block_number,
        )
        .unwrap();
    let next_sync_committee = light_client_update
        .sync_committee_update
        .unwrap()
        .next_sync_committee;

    if init_block_root.is_empty() {
        init_block_root = beacon_rpc_client
            .get_checkpoint_root()
            .expect("Fail to get last checkpoint");
    }

    let light_client_snapshot = beacon_rpc_client
        .get_bootstrap(init_block_root.clone())
        .expect("Unable to fetch bootstrap state");

    info!(target: "relay", "init_block_root: {}", init_block_root);

    if BeaconRPCClient::get_period_for_slot(light_client_snapshot.beacon_header.slot)
        != BeaconRPCClient::get_period_for_slot(finality_slot)
    {
        panic!("Period for init_block_root different from current period. Please use snapshot for current period");
    }

    if !verify_light_client_snapshot(init_block_root, &light_client_snapshot) {
        return Err("Invalid light client snapshot".into());
    }

    eth_client_contract.init_contract(
        config.network.to_string(),
        finalized_execution_header,
        finalized_header,
        light_client_snapshot.current_sync_committee,
        next_sync_committee,
<<<<<<< HEAD
        config.signer_account_id.clone(),
=======
        config.hashes_gc_threshold,
        config.max_submitted_blocks_by_account,
        Some(
            config
                .dao_contract_account_id
                .as_ref()
                .unwrap_or(&config.signer_account_id)
                .parse()
                .unwrap(),
        ),
>>>>>>> 5a5cd653
    );

    thread::sleep(time::Duration::from_secs(30));
    Ok(())
}<|MERGE_RESOLUTION|>--- conflicted
+++ resolved
@@ -112,9 +112,6 @@
         finalized_header,
         light_client_snapshot.current_sync_committee,
         next_sync_committee,
-<<<<<<< HEAD
-        config.signer_account_id.clone(),
-=======
         config.hashes_gc_threshold,
         config.max_submitted_blocks_by_account,
         Some(
@@ -125,7 +122,6 @@
                 .parse()
                 .unwrap(),
         ),
->>>>>>> 5a5cd653
     );
 
     thread::sleep(time::Duration::from_secs(30));
