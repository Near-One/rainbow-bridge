const { execSync } = require('child_process');
const ProcessManager = require('pm2');

class CleanCommand {
    static execute () {
        console.log('Stopping all the running processess...');
        ProcessManager.killDaemon((err) => {
            if (err) {
                console.log(`Error stopping pm2 processes. ${err}`);
                process.exit(1);
            }
            // @ts-ignore
            try {
                execSync('python3 ~/.rainbowup/nearup/nearup stop');
            } catch (err) {
                console.log(`Error stopping nerup ${err}`);
            }
            console.log('Cleaning ~/.rainbowup , ~/.nearup , and ~/.near directories...');
            execSync('rm -rf ~/.rainbowup && rm -rf ~/.nearup && rm -rf ~/.near');
            console.log('Cleaning done...');

            ProcessManager.disconnect();
            process.exit(0);
        });
<<<<<<< HEAD

=======
        try {
            execSync('python3 ~/.rainbowup/nearup/main.py stop');
        } catch (err) {
            console.log(`Error stopping nearup ${err}`);
        }
        console.log('Cleaning ~/.rainbowup directory...');
        execSync('rm -rf ~/.rainbowup');
        console.log('Cleaning done...');
        process.exit(0)
>>>>>>> 48bd0e9a
    }
}

exports.CleanCommand = CleanCommand;<|MERGE_RESOLUTION|>--- conflicted
+++ resolved
@@ -10,21 +10,6 @@
                 process.exit(1);
             }
             // @ts-ignore
-            try {
-                execSync('python3 ~/.rainbowup/nearup/nearup stop');
-            } catch (err) {
-                console.log(`Error stopping nerup ${err}`);
-            }
-            console.log('Cleaning ~/.rainbowup , ~/.nearup , and ~/.near directories...');
-            execSync('rm -rf ~/.rainbowup && rm -rf ~/.nearup && rm -rf ~/.near');
-            console.log('Cleaning done...');
-
-            ProcessManager.disconnect();
-            process.exit(0);
-        });
-<<<<<<< HEAD
-
-=======
         try {
             execSync('python3 ~/.rainbowup/nearup/main.py stop');
         } catch (err) {
@@ -33,8 +18,9 @@
         console.log('Cleaning ~/.rainbowup directory...');
         execSync('rm -rf ~/.rainbowup');
         console.log('Cleaning done...');
+        ProcessManager.disconnect();
         process.exit(0)
->>>>>>> 48bd0e9a
+        });
     }
 }
 
