--- conflicted
+++ resolved
@@ -37,20 +37,12 @@
     // Approve tokens for transfer.
     try {
       console.log(
-<<<<<<< HEAD
-        `Approving token transfer to ${ethLockerAddress} ${Number(amount)}.`
-=======
-        `Approving token transfer to ${lockerAddress} ${(new BN(amount)).toString()}.`
->>>>>>> c27b1790
+        `Approving token transfer to ${ethLockerAddress} ${(new BN(amount)).toString()}.`
       )
       await robustWeb3.callContract(
         ethERC20Contract,
         'approve',
-<<<<<<< HEAD
-        [ethLockerAddress, Number(amount)],
-=======
-        [lockerAddress, new BN(amount)],
->>>>>>> c27b1790
+        [ethLockerAddress, new BN(amount)],
         {
           from: ethSenderAccount,
           gas: 5000000
@@ -82,11 +74,7 @@
       const transaction = await robustWeb3.callContract(
         ethTokenLockerContract,
         'lockToken',
-<<<<<<< HEAD
-        [ethErc20Address, Number(amount), nearReceiverAccount],
-=======
-        [tokenAddress, new BN(amount), nearReceiverAccount],
->>>>>>> c27b1790
+        [ethErc20Address, new BN(amount), nearReceiverAccount],
         {
           from: ethSenderAccount,
           gas: 5000000
