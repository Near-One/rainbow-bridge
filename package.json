{
  "name": "rainbow-bridge-cli",
<<<<<<< HEAD
  "version": "1.1.2",
=======
  "version": "3.0.0",
>>>>>>> 420eaf88
  "description": "CLI to set up the environment needed for the bridge to work.",
  "main": "index.js",
  "bin": {
    "rainbow-bridge": "./index.js",
    "rainbow": "./index.js"
  },
  "author": "Near Inc.",
  "repository": {
    "type": "git",
    "url": "git+https://github.com/near/rainbow-bridge.git"
  },
  "license": "MIT",
  "keywords": [
    "nearprotocol",
    "decentralized",
    "blockchain",
    "ethereum",
    "bridge"
  ],
  "dependencies": {
    "bn.js": "^5.1.3",
    "commander": "^5.1.0",
    "eth-object": "near/eth-object#54e03b8aac8208cf724e206d49ffb8bdd30451d7",
    "eth-util-lite": "near/eth-util-lite#master",
    "ethereumjs-util": "^6.2.0",
    "near-api-js": "^0.26.0",
    "node-fetch": "^2.6.0",
    "pm2": "^4.4.0",
    "pm2-promise": "^2.0.1",
    "rainbow-bridge-lib": "^3.0.0",
    "rainbow-bridge-rs": "1.0.2",
    "rainbow-bridge-sol": "2.0.0",
    "rainbow-token-connector": "near/rainbow-token-connector#87ba0a1a8268f26ff58b67a6139ddb74f8eecce6",
    "request": "^2.88.2",
    "web3": "=1.2.6"
  },
  "devDependencies": {
    "eslint": "^6.8.0",
    "eslint-config-standard": "^14.1.1",
    "eslint-plugin-import": "^2.20.2",
    "eslint-plugin-node": "^11.1.0",
    "eslint-plugin-promise": "^4.0.1",
    "eslint-plugin-standard": "^4.0.0",
    "typescript": "^3.9.5"
  },
  "scripts": {
    "lint": "eslint .",
    "lint:fix": "eslint . --fix",
    "check": "tsc"
  },
  "prettier": {
    "trailingComma": "es5",
    "tabWidth": 2,
    "semi": false,
    "singleQuote": true
  }
}<|MERGE_RESOLUTION|>--- conflicted
+++ resolved
@@ -1,10 +1,6 @@
 {
   "name": "rainbow-bridge-cli",
-<<<<<<< HEAD
-  "version": "1.1.2",
-=======
-  "version": "3.0.0",
->>>>>>> 420eaf88
+  "version": "3.0.1",
   "description": "CLI to set up the environment needed for the bridge to work.",
   "main": "index.js",
   "bin": {
