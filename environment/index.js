<<<<<<< HEAD
const path = require('path');
const { program } = require('commander');

const { CleanCommand } = require('./commands/clean');
const { PrepareCommand } = require('./commands/prepare');
const { StatusCommand } = require('./commands/status');
const { StartEthRelayCommand } = require('./commands/start/eth-relay.js');
const { StartNearRelayCommand } = require('./commands/start/near-relay.js');
const { StartNearWatchdogCommand } = require('./commands/start/near-watchdog.js');
const { StartGanacheNodeCommand } = require('./commands/start/ganache.js');
const { StartLocalNearNodeCommand } = require('./commands/start/near.js');
const { StopLocalNearNodeCommand } = require('./commands/stop/near.js');
const { StopManagedProcessCommand } = require('./commands/stop/process.js');
const { TransferETHERC20ToNear } = require('./commands/transfer-eth-erc20-to-near');
const { TransferEthERC20FromNear } = require('./commands/transfer-eth-erc20-from-near');
const { InitETHLocker } = require('./commands/init-eth-locker');
const { InitETHERC20 } = require('./commands/init-eth-erc20');
const { InitNEARContracts } = require('./commands/init-near-contracts');
const { InitNEARFunToken } = require('./commands/init-near-fun-token');
const { ETHDump } = require('./commands/eth-dump');
const { NearDump } = require('./commands/near-dump');
const { RainbowConfig } = require('./lib/config');
const { InitEthEd25519 } = require('./commands/init-eth-ed25519');
const { InitNear2EthClient } = require('./commands/init-near2eth-client');
const { InitNear2EthProver } = require('./commands/init-near2eth-prover');
const { DangerSubmitInvalidNearBlock } = require('./commands/danger-submit-invalid-near-block');

RainbowConfig.declareOption(
    'near-network-id',
    'The identifier of the NEAR network that the given NEAR node is expected to represent.',
);
RainbowConfig.declareOption(
    'near-node-url',
    'The URL of the NEAR node.',
);
RainbowConfig.declareOption(
    'eth-node-url',
    'The URL of the Ethereum node.',
);
RainbowConfig.declareOption(
    'near-master-account',
    'The account of the master account on NEAR blockchain that can be used to deploy and initialize the test contracts.' +
    ' This account will also own the initial supply of the fungible tokens.',
);
RainbowConfig.declareOption(
    'near-master-sk',
    'The secret key of the master account on NEAR blockchain.',
);
RainbowConfig.declareOption(
    'eth-master-sk',
    'The secret key of the master account on Ethereum blockchain.',
);
RainbowConfig.declareOption(
    'eth2near-client-account',
    'The account of the Eth2NearClient contract that can be used to accept ETH headers.',
    'eth2nearclient',
);
RainbowConfig.declareOption(
    'eth2near-client-sk',
    'The secret key of the Eth2NearClient account. If not specified will use master SK.',
);
RainbowConfig.declareOption(
    'eth2near-client-contract-path',
    'The path to the Wasm file containing the Eth2NearClient contract.',
    path.join(__dirname, '../libs-rs/res/eth_client.wasm'),
);
RainbowConfig.declareOption(
    'eth2near-client-init-balance',
    'The initial balance of Eth2NearClient contract in femtoNEAR.',
    '100000000000000000000000000',
);
RainbowConfig.declareOption(
    'eth2near-client-validate-ethash',
    'The initial balance of Eth2NearClient contract in femtoNEAR.',
    'true',
);
RainbowConfig.declareOption(
    'eth2near-prover-account',
    'The account of the Eth2NearProver contract that can be used to accept ETH headers.',
    'eth2nearprover',
);
RainbowConfig.declareOption(
    'eth2near-prover-sk',
    'The secret key of the Eth2NearProver account. If not specified will use master SK.',
);
RainbowConfig.declareOption(
    'eth2near-prover-contract-path',
    'The path to the Wasm file containing the Eth2NearProver contract.',
    path.join(__dirname, '../libs-rs/res/eth_prover.wasm'),
);
RainbowConfig.declareOption(
    'eth2near-prover-init-balance',
    'The initial balance of Eth2NearProver contract in femtoNEAR.',
    '100000000000000000000000000',
);
RainbowConfig.declareOption('daemon', 'Whether the process should be launched as a daemon.', 'true', true);
RainbowConfig.declareOption('bridge-src', 'Path to the rainbow-bridge source. Will use current repo if not provided.', path.join(__dirname, '../'));
RainbowConfig.declareOption('core-src', 'Path to the nearcore source. It will be downloaded if not provided.', '');
RainbowConfig.declareOption('nearup-src', 'Path to the nearup source. It will be downloaded if not provided.', '');
RainbowConfig.declareOption(
    'eth-gas-multiplier',
    'How many times more in Ethereum gas are we willing to overpay.',
    '1',
);
=======
const path = require('path')
const { program } = require('commander')

const { CleanCommand } = require('./commands/clean')
const { PrepareCommand } = require('./commands/prepare')
const { StatusCommand } = require('./commands/status')
const { StartEthRelayCommand } = require('./commands/start/eth-relay.js')
const { StartNearRelayCommand } = require('./commands/start/near-relay.js')
const {
  StartNearWatchdogCommand,
} = require('./commands/start/near-watchdog.js')
const { StartGanacheNodeCommand } = require('./commands/start/ganache.js')
const { StartLocalNearNodeCommand } = require('./commands/start/near.js')
const { StopLocalNearNodeCommand } = require('./commands/stop/near.js')
const { StopAllCommands } = require('./commands/stop/all.js')
const { StopManagedProcessCommand } = require('./commands/stop/process.js')
const {
  TransferETHERC20ToNear,
} = require('./commands/transfer-eth-erc20-to-near')
const {
  TransferEthERC20FromNear,
} = require('./commands/transfer-eth-erc20-from-near')
const { InitNearContracts } = require('./commands/init-near-contracts')
const { InitNearFunToken } = require('./commands/init-near-fun-token')
const { ETHDump } = require('./commands/eth-dump')
const { NearDump } = require('./commands/near-dump')
const { RainbowConfig } = require('./lib/config')
const {
  InitEthEd25519,
  InitEthErc20,
  InitEthLocker,
  InitEthClient,
  InitEthProver,
} = require('./commands/init-eth-contracts')

RainbowConfig.declareOption(
  'near-network-id',
  'The identifier of the NEAR network that the given NEAR node is expected to represent.'
)
RainbowConfig.declareOption('near-node-url', 'The URL of the NEAR node.')
RainbowConfig.declareOption('eth-node-url', 'The URL of the Ethereum node.')
RainbowConfig.declareOption(
  'near-master-account',
  'The account of the master account on NEAR blockchain that can be used to deploy and initialize the test contracts.' +
    ' This account will also own the initial supply of the fungible tokens.'
)
RainbowConfig.declareOption(
  'near-master-sk',
  'The secret key of the master account on NEAR blockchain.'
)
RainbowConfig.declareOption(
  'eth-master-sk',
  'The secret key of the master account on Ethereum blockchain.'
)
RainbowConfig.declareOption(
  'near-client-account',
  'The account of the Near Client contract that can be used to accept ETH headers.',
  'rainbow_bridge_eth_on_near_client'
)
RainbowConfig.declareOption(
  'near-client-sk',
  'The secret key of the Near Client account. If not specified will use master SK.'
)
RainbowConfig.declareOption(
  'near-client-contract-path',
  'The path to the Wasm file containing the Near Client contract.',
  path.join(__dirname, '../libs-rs/res/eth_client.wasm')
)
RainbowConfig.declareOption(
  'near-client-init-balance',
  'The initial balance of Near Client contract in femtoNEAR.',
  '100000000000000000000000000'
)
RainbowConfig.declareOption(
  'near-client-validate-ethash',
  'The initial balance of Near Client contract in femtoNEAR.',
  'true'
)
RainbowConfig.declareOption(
  'near-prover-account',
  'The account of the Near Prover contract that can be used to accept ETH headers.',
  'rainbow_bridge_eth_on_near_prover'
)
RainbowConfig.declareOption(
  'near-prover-sk',
  'The secret key of the Near Prover account. If not specified will use master SK.'
)
RainbowConfig.declareOption(
  'near-prover-contract-path',
  'The path to the Wasm file containing the Near Prover contract.',
  path.join(__dirname, '../libs-rs/res/eth_prover.wasm')
)
RainbowConfig.declareOption(
  'near-prover-init-balance',
  'The initial balance of Near Prover contract in femtoNEAR.',
  '100000000000000000000000000'
)
RainbowConfig.declareOption(
  'daemon',
  'Whether the process should be launched as a daemon.',
  'true',
  true
)
RainbowConfig.declareOption(
  'bridge-src',
  'Path to the rainbow-bridge source. Will use current repo if not provided.',
  path.join(__dirname, '../')
)
RainbowConfig.declareOption(
  'core-src',
  'Path to the nearcore source. It will be downloaded if not provided.',
  ''
)
RainbowConfig.declareOption(
  'nearup-src',
  'Path to the nearup source. It will be downloaded if not provided.',
  ''
)
RainbowConfig.declareOption(
  'eth-gas-multiplier',
  'How many times more in Ethereum gas are we willing to overpay.',
  '1'
)
>>>>>>> 7a7d24fe

// User-specific arguments.
RainbowConfig.declareOption(
  'near-fun-token-account',
  'The account of the fungible token contract that will be used to mint tokens locked on Ethereum.',
  'nearfuntoken'
)
RainbowConfig.declareOption(
  'near-fun-token-sk',
  'The secret key of the fungible token account. If not specified will use master SK.'
)
RainbowConfig.declareOption(
  'near-fun-token-contract-path',
  'The path to the Wasm file containing the fungible contract. Note, this version of fungible contract should support minting.',
  path.join(__dirname, '../libs-rs/res/mintable_fungible_token.wasm')
)
RainbowConfig.declareOption(
  'near-fun-token-init-balance',
  'The initial balance of fungible token contract in femtoNEAR.',
  '100000000000000000000000000'
)
RainbowConfig.declareOption(
  'eth-locker-address',
  'ETH address of the locker contract.'
)
RainbowConfig.declareOption(
  'eth-locker-abi-path',
  'Path to the .abi file defining Ethereum locker contract. This contract works in pair with mintable fungible token on NEAR blockchain.',
  path.join(__dirname, '../libs-sol/token-locker/dist/TokenLocker.full.abi')
)
RainbowConfig.declareOption(
  'eth-locker-bin-path',
  'Path to the .bin file defining Ethereum locker contract. This contract works in pair with mintable fungible token on NEAR blockchain.',
  path.join(__dirname, '../libs-sol/token-locker/dist/TokenLocker.full.bin')
)
RainbowConfig.declareOption(
  'eth-erc20-address',
  'ETH address of the ERC20 contract.'
)
RainbowConfig.declareOption(
  'eth-erc20-abi-path',
  'Path to the .abi file defining Ethereum ERC20 contract.',
  path.join(__dirname, '../libs-sol/token-locker/dist/MyERC20.full.abi')
)
RainbowConfig.declareOption(
  'eth-erc20-bin-path',
  'Path to the .bin file defining Ethereum ERC20 contract.',
  path.join(__dirname, '../libs-sol/token-locker/dist/MyERC20.full.bin')
)
RainbowConfig.declareOption(
  'eth-ed25519-address',
  'ETH address of the ED25519 contract.'
)
RainbowConfig.declareOption(
  'eth-ed25519-abi-path',
  'Path to the .abi file defining Ethereum ED25519 contract.',
  path.join(__dirname, '../libs-sol/nearbridge/dist/Ed25519.full.abi')
)
RainbowConfig.declareOption(
  'eth-ed25519-bin-path',
  'Path to the .bin file defining Ethereum ED25519 contract.',
  path.join(__dirname, '../libs-sol/nearbridge/dist/Ed25519.full.bin')
)
RainbowConfig.declareOption(
  'eth-client-lock-eth-amount',
  'Amount of Ether that should be temporarily locked when submitting a new header to EthClient, in wei.',
  1e20
)
RainbowConfig.declareOption(
  'eth-client-lock-duration',
  'The challenge window during which anyone can challenge an incorrect ED25519 signature of the Near block, in EthClient, in seconds.',
  14400
)
RainbowConfig.declareOption(
  'eth-client-address',
  'ETH address of the EthClient contract.'
)
RainbowConfig.declareOption(
  'eth-client-abi-path',
  'Path to the .abi file defining Ethereum Client contract.',
  path.join(__dirname, '../libs-sol/nearbridge/dist/NearBridge.full.abi')
)
RainbowConfig.declareOption(
  'eth-client-bin-path',
  'Path to the .bin file defining Ethereum Client contract.',
  path.join(__dirname, '../libs-sol/nearbridge/dist/NearBridge.full.bin')
)
RainbowConfig.declareOption(
  'eth-prover-address',
  'ETH address of the EthProver contract.'
)
RainbowConfig.declareOption(
  'eth-prover-abi-path',
  'Path to the .abi file defining Ethereum Prover contract.',
  path.join(__dirname, '../libs-sol/nearprover/dist/NearProver.full.abi')
)
RainbowConfig.declareOption(
  'eth-prover-bin-path',
  'Path to the .bin file defining Ethereum Prover contract.',
  path.join(__dirname, '../libs-sol/nearprover/dist/NearProver.full.bin')
)
RainbowConfig.declareOption(
  'near2eth-relay-delay',
  'How many seconds should we wait after the NEAR header becomes valid before we submit the next one.',
  '0'
)

program.version('0.1.0')

// General-purpose commands.
program.command('clean').action(CleanCommand.execute)

RainbowConfig.addOptions(
  program.command('prepare').action(PrepareCommand.execute),
  ['bridge-src', 'core-src', 'nearup-src']
)

program.command('status').action(StatusCommand.execute)

// Maintainer commands.

const startCommand = program.command('start')

startCommand.command('near-node').action(StartLocalNearNodeCommand.execute)

RainbowConfig.addOptions(
  startCommand.command('ganache').action(StartGanacheNodeCommand.execute),
  ['daemon']
)

RainbowConfig.addOptions(
  startCommand.command('eth-relay').action(StartEthRelayCommand.execute),
  [
    'near-master-account',
    'near-master-sk',
    'near-client-account',
    'near-network-id',
    'near-node-url',
    'daemon',
  ]
)

RainbowConfig.addOptions(
  startCommand.command('near-relay').action(StartNearRelayCommand.execute),
  [
    'eth-node-url',
    'eth-master-sk',
    'near-node-url',
    'near-network-id',
    'eth-client-abi-path',
    'eth-client-address',
    'near2eth-relay-delay',
    'eth-gas-multiplier',
    'daemon',
  ]
)

RainbowConfig.addOptions(
  startCommand
    .command('near-watchdog')
    .action(StartNearWatchdogCommand.execute),
  ['eth-node-url', 'eth-master-sk', 'eth-client-abi-path', 'daemon']
)

const stopCommand = program.command('stop')

stopCommand.command('all').action(StopAllCommands.execute)

stopCommand.command('near-node').action(StopLocalNearNodeCommand.execute)

stopCommand.command('ganache').action(StopManagedProcessCommand.execute)

stopCommand.command('eth-relay').action(StopManagedProcessCommand.execute)

stopCommand.command('near-relay').action(StopManagedProcessCommand.execute)

stopCommand.command('near-watchdog').action(StopManagedProcessCommand.execute)

RainbowConfig.addOptions(
  program
    .command('init-near-contracts')
    .description(
      'Deploys and initializes Near Client and Near Prover contracts to NEAR blockchain.'
    )
    .action(InitNearContracts.execute),
  [
    'near-network-id',
    'near-node-url',
    'eth-node-url',
    'near-master-account',
    'near-master-sk',
    'near-client-account',
    'near-client-sk',
    'near-client-contract-path',
    'near-client-init-balance',
    'near-client-validate-ethash',
    'near-prover-account',
    'near-prover-sk',
    'near-prover-contract-path',
    'near-prover-init-balance',
  ]
)

RainbowConfig.addOptions(
  program
    .command('init-eth-ed25519')
    .description(
      'Deploys and initializes ED25519 Solidity contract. It replaces missing precompile.'
    )
    .action(InitEthEd25519.execute),
  [
    'eth-node-url',
    'eth-master-sk',
    'eth-ed25519-abi-path',
    'eth-ed25519-bin-path',
    'eth-gas-multiplier',
  ]
)

RainbowConfig.addOptions(
  program
    .command('init-eth-client')
    .description('Deploys and initializes EthClient.')
    .action(InitEthClient.execute),
  [
    'eth-node-url',
    'eth-master-sk',
    'eth-client-abi-path',
    'eth-client-bin-path',
    'eth-ed25519-address',
    'eth-client-lock-eth-amount',
    'eth-client-lock-duration',
    'eth-gas-multiplier',
  ]
)

RainbowConfig.addOptions(
  program
    .command('init-eth-prover')
    .description('Deploys and initializes EthProver.')
    .action(InitEthProver.execute),
  [
    'eth-node-url',
    'eth-master-sk',
    'eth-prover-abi-path',
    'eth-prover-bin-path',
    'eth-client-address',
    'eth-gas-multiplier',
  ]
)

// User commands.

RainbowConfig.addOptions(
  program
    .command('init-near-fun-token')
    .description(
      'Deploys and initializes mintable fungible token to NEAR blockchain. Requires locker on Ethereum side.'
    )
    .action(InitNearFunToken.execute),
  [
    'near-fun-token-account',
    'near-fun-token-sk',
    'near-fun-token-contract-path',
    'near-fun-token-init-balance',
    'eth-locker-address',
  ]
)

RainbowConfig.addOptions(
  program
    .command('init-eth-locker')
    .description(
      'Deploys and initializes locker contract on Ethereum blockchain. Requires mintable fungible token on Near side.'
    )
    .action(InitEthLocker.execute),
  [
    'eth-node-url',
    'eth-master-sk',
    'eth-locker-abi-path',
    'eth-locker-bin-path',
    'eth-erc20-address',
    'near-fun-token-account',
    'eth-prover-address',
    'eth-gas-multiplier',
  ]
)

RainbowConfig.addOptions(
  program
    .command('init-eth-erc20')
    .description(
      'Deploys and initializes ERC20 contract on Ethereum blockchain.'
    )
    .action(InitEthErc20.execute),
  [
    'eth-node-url',
    'eth-master-sk',
    'eth-erc20-abi-path',
    'eth-erc20-bin-path',
    'eth-gas-multiplier',
  ]
)

RainbowConfig.addOptions(
  program
    .command('transfer-eth-erc20-to-near')
    .action(TransferETHERC20ToNear.execute)
    .option('--amount <amount>', 'Amount of ERC20 tokens to transfer')
    .option(
      '--eth-sender-sk <eth_sender_sk>',
      'The secret key of the Ethereum account that will be sending ERC20 token.'
    )
    .option(
      '--near-receiver-account <near_receiver_account>',
      'The account on NEAR blockchain that will be receiving the minted token.'
    ),
  [
    'eth-node-url',
    'eth-erc20-address',
    'eth-erc20-abi-path',
    'eth-locker-address',
    'eth-locker-abi-path',
    'near-node-url',
    'near-network-id',
    'near-fun-token-account',
    'near-client-account',
    'near-master-account',
    'near-master-sk',
    'eth-gas-multiplier',
  ]
)

RainbowConfig.addOptions(
<<<<<<< HEAD
    program.command('transfer-eth-erc20-from-near')
        .action(TransferEthERC20FromNear.execute)
        .option('--amount <amount>', 'Amount of ERC20 tokens to transfer')
        .option('--near-sender-account <near_sender_account>', 'Near account that will be sending fungible token.')
        .option('--near-sender-sk <near_sender_sk>', 'The secret key of Near account that will be sending the fungible token.')
        .option('--eth-receiver-address <eth_receiver_address>', 'The account that will be receiving the token on Ethereum side.'),
    [
        'near-node-url',
        'near-network-id',
        'near-fun-token-account',
        'eth-node-url',
        'eth-erc20-address',
        'eth-erc20-abi-path',
        'eth-locker-address',
        'eth-locker-abi-path',
        'near2eth-client-abi-path',
        'near2eth-client-address',
        'eth-master-sk',
        'near2eth-prover-abi-path',
        'near2eth-prover-address',
        'eth-gas-multiplier',
    ],
);

// Testing command
const dangerCommand = program.command('DANGER')
    .description("Dangerous commands that should only be used for testing purpose.");

RainbowConfig.addOptions(
    dangerCommand.command('submit_invalid_near_block')
        .description('Fetch latest near block, randomly mutate one byte and submit to NearBridge')
        .action(DangerSubmitInvalidNearBlock.execute),
    [
        'eth-node-url',
        'eth-master-sk',
        'near-node-url',
        'near-network-id',
        'near2eth-client-abi-path',
        'near2eth-client-address',
        'near2eth-relay-delay',
        'eth-gas-multiplier',
    ],
);

program.command('eth-dump <kind_of_data>')
    .option('--eth-node-url <eth_node_url>', 'ETH node API url')
    .option('--path <path>', 'Dir path to dump eth data')
    .option('--start-block <start_block>', 'Start block number (inclusive), default to be 4.3K blocks away from start block')
    .option('--end-block <end_block>', 'End block number (inclusive), default to be latest block')
    .action(ETHDump.execute);
=======
  program
    .command('transfer-eth-erc20-from-near')
    .action(TransferEthERC20FromNear.execute)
    .option('--amount <amount>', 'Amount of ERC20 tokens to transfer')
    .option(
      '--near-sender-account <near_sender_account>',
      'Near account that will be sending fungible token.'
    )
    .option(
      '--near-sender-sk <near_sender_sk>',
      'The secret key of Near account that will be sending the fungible token.'
    )
    .option(
      '--eth-receiver-address <eth_receiver_address>',
      'The account that will be receiving the token on Ethereum side.'
    ),
  [
    'near-node-url',
    'near-network-id',
    'near-fun-token-account',
    'eth-node-url',
    'eth-erc20-address',
    'eth-erc20-abi-path',
    'eth-locker-address',
    'eth-locker-abi-path',
    'eth-client-abi-path',
    'eth-client-address',
    'eth-master-sk',
    'eth-prover-abi-path',
    'eth-prover-address',
    'eth-gas-multiplier',
  ]
)

program
  .command('eth-dump <kind_of_data>')
  .option('--eth-node-url <eth_node_url>', 'ETH node API url')
  .option('--path <path>', 'Dir path to dump eth data')
  .option(
    '--start-block <start_block>',
    'Start block number (inclusive), default to be 4.3K blocks away from start block'
  )
  .option(
    '--end-block <end_block>',
    'End block number (inclusive), default to be latest block'
  )
  .action(ETHDump.execute)
>>>>>>> 7a7d24fe

RainbowConfig.addOptions(
  program
    .command('near-dump <kind_of_data>')
    .option('--path <path>', 'Dir path to dump near data')
    .option(
      '--num-blocks <num_blocks>',
      'Number of blocks to dump, default: 100'
    )
    .action(NearDump.execute),
  ['near-node-url']
)
;(async () => {
  await program.parseAsync(process.argv)
})()<|MERGE_RESOLUTION|>--- conflicted
+++ resolved
@@ -1,109 +1,3 @@
-<<<<<<< HEAD
-const path = require('path');
-const { program } = require('commander');
-
-const { CleanCommand } = require('./commands/clean');
-const { PrepareCommand } = require('./commands/prepare');
-const { StatusCommand } = require('./commands/status');
-const { StartEthRelayCommand } = require('./commands/start/eth-relay.js');
-const { StartNearRelayCommand } = require('./commands/start/near-relay.js');
-const { StartNearWatchdogCommand } = require('./commands/start/near-watchdog.js');
-const { StartGanacheNodeCommand } = require('./commands/start/ganache.js');
-const { StartLocalNearNodeCommand } = require('./commands/start/near.js');
-const { StopLocalNearNodeCommand } = require('./commands/stop/near.js');
-const { StopManagedProcessCommand } = require('./commands/stop/process.js');
-const { TransferETHERC20ToNear } = require('./commands/transfer-eth-erc20-to-near');
-const { TransferEthERC20FromNear } = require('./commands/transfer-eth-erc20-from-near');
-const { InitETHLocker } = require('./commands/init-eth-locker');
-const { InitETHERC20 } = require('./commands/init-eth-erc20');
-const { InitNEARContracts } = require('./commands/init-near-contracts');
-const { InitNEARFunToken } = require('./commands/init-near-fun-token');
-const { ETHDump } = require('./commands/eth-dump');
-const { NearDump } = require('./commands/near-dump');
-const { RainbowConfig } = require('./lib/config');
-const { InitEthEd25519 } = require('./commands/init-eth-ed25519');
-const { InitNear2EthClient } = require('./commands/init-near2eth-client');
-const { InitNear2EthProver } = require('./commands/init-near2eth-prover');
-const { DangerSubmitInvalidNearBlock } = require('./commands/danger-submit-invalid-near-block');
-
-RainbowConfig.declareOption(
-    'near-network-id',
-    'The identifier of the NEAR network that the given NEAR node is expected to represent.',
-);
-RainbowConfig.declareOption(
-    'near-node-url',
-    'The URL of the NEAR node.',
-);
-RainbowConfig.declareOption(
-    'eth-node-url',
-    'The URL of the Ethereum node.',
-);
-RainbowConfig.declareOption(
-    'near-master-account',
-    'The account of the master account on NEAR blockchain that can be used to deploy and initialize the test contracts.' +
-    ' This account will also own the initial supply of the fungible tokens.',
-);
-RainbowConfig.declareOption(
-    'near-master-sk',
-    'The secret key of the master account on NEAR blockchain.',
-);
-RainbowConfig.declareOption(
-    'eth-master-sk',
-    'The secret key of the master account on Ethereum blockchain.',
-);
-RainbowConfig.declareOption(
-    'eth2near-client-account',
-    'The account of the Eth2NearClient contract that can be used to accept ETH headers.',
-    'eth2nearclient',
-);
-RainbowConfig.declareOption(
-    'eth2near-client-sk',
-    'The secret key of the Eth2NearClient account. If not specified will use master SK.',
-);
-RainbowConfig.declareOption(
-    'eth2near-client-contract-path',
-    'The path to the Wasm file containing the Eth2NearClient contract.',
-    path.join(__dirname, '../libs-rs/res/eth_client.wasm'),
-);
-RainbowConfig.declareOption(
-    'eth2near-client-init-balance',
-    'The initial balance of Eth2NearClient contract in femtoNEAR.',
-    '100000000000000000000000000',
-);
-RainbowConfig.declareOption(
-    'eth2near-client-validate-ethash',
-    'The initial balance of Eth2NearClient contract in femtoNEAR.',
-    'true',
-);
-RainbowConfig.declareOption(
-    'eth2near-prover-account',
-    'The account of the Eth2NearProver contract that can be used to accept ETH headers.',
-    'eth2nearprover',
-);
-RainbowConfig.declareOption(
-    'eth2near-prover-sk',
-    'The secret key of the Eth2NearProver account. If not specified will use master SK.',
-);
-RainbowConfig.declareOption(
-    'eth2near-prover-contract-path',
-    'The path to the Wasm file containing the Eth2NearProver contract.',
-    path.join(__dirname, '../libs-rs/res/eth_prover.wasm'),
-);
-RainbowConfig.declareOption(
-    'eth2near-prover-init-balance',
-    'The initial balance of Eth2NearProver contract in femtoNEAR.',
-    '100000000000000000000000000',
-);
-RainbowConfig.declareOption('daemon', 'Whether the process should be launched as a daemon.', 'true', true);
-RainbowConfig.declareOption('bridge-src', 'Path to the rainbow-bridge source. Will use current repo if not provided.', path.join(__dirname, '../'));
-RainbowConfig.declareOption('core-src', 'Path to the nearcore source. It will be downloaded if not provided.', '');
-RainbowConfig.declareOption('nearup-src', 'Path to the nearup source. It will be downloaded if not provided.', '');
-RainbowConfig.declareOption(
-    'eth-gas-multiplier',
-    'How many times more in Ethereum gas are we willing to overpay.',
-    '1',
-);
-=======
 const path = require('path')
 const { program } = require('commander')
 
@@ -120,6 +14,7 @@
 const { StopLocalNearNodeCommand } = require('./commands/stop/near.js')
 const { StopAllCommands } = require('./commands/stop/all.js')
 const { StopManagedProcessCommand } = require('./commands/stop/process.js')
+const { DangerSubmitInvalidNearBlock } = require('./commands/danger-submit-invalid-near-block');
 const {
   TransferETHERC20ToNear,
 } = require('./commands/transfer-eth-erc20-to-near')
@@ -148,7 +43,7 @@
 RainbowConfig.declareOption(
   'near-master-account',
   'The account of the master account on NEAR blockchain that can be used to deploy and initialize the test contracts.' +
-    ' This account will also own the initial supply of the fungible tokens.'
+  ' This account will also own the initial supply of the fungible tokens.'
 )
 RainbowConfig.declareOption(
   'near-master-sk',
@@ -227,7 +122,6 @@
   'How many times more in Ethereum gas are we willing to overpay.',
   '1'
 )
->>>>>>> 7a7d24fe
 
 // User-specific arguments.
 RainbowConfig.declareOption(
@@ -562,58 +456,6 @@
 )
 
 RainbowConfig.addOptions(
-<<<<<<< HEAD
-    program.command('transfer-eth-erc20-from-near')
-        .action(TransferEthERC20FromNear.execute)
-        .option('--amount <amount>', 'Amount of ERC20 tokens to transfer')
-        .option('--near-sender-account <near_sender_account>', 'Near account that will be sending fungible token.')
-        .option('--near-sender-sk <near_sender_sk>', 'The secret key of Near account that will be sending the fungible token.')
-        .option('--eth-receiver-address <eth_receiver_address>', 'The account that will be receiving the token on Ethereum side.'),
-    [
-        'near-node-url',
-        'near-network-id',
-        'near-fun-token-account',
-        'eth-node-url',
-        'eth-erc20-address',
-        'eth-erc20-abi-path',
-        'eth-locker-address',
-        'eth-locker-abi-path',
-        'near2eth-client-abi-path',
-        'near2eth-client-address',
-        'eth-master-sk',
-        'near2eth-prover-abi-path',
-        'near2eth-prover-address',
-        'eth-gas-multiplier',
-    ],
-);
-
-// Testing command
-const dangerCommand = program.command('DANGER')
-    .description("Dangerous commands that should only be used for testing purpose.");
-
-RainbowConfig.addOptions(
-    dangerCommand.command('submit_invalid_near_block')
-        .description('Fetch latest near block, randomly mutate one byte and submit to NearBridge')
-        .action(DangerSubmitInvalidNearBlock.execute),
-    [
-        'eth-node-url',
-        'eth-master-sk',
-        'near-node-url',
-        'near-network-id',
-        'near2eth-client-abi-path',
-        'near2eth-client-address',
-        'near2eth-relay-delay',
-        'eth-gas-multiplier',
-    ],
-);
-
-program.command('eth-dump <kind_of_data>')
-    .option('--eth-node-url <eth_node_url>', 'ETH node API url')
-    .option('--path <path>', 'Dir path to dump eth data')
-    .option('--start-block <start_block>', 'Start block number (inclusive), default to be 4.3K blocks away from start block')
-    .option('--end-block <end_block>', 'End block number (inclusive), default to be latest block')
-    .action(ETHDump.execute);
-=======
   program
     .command('transfer-eth-erc20-from-near')
     .action(TransferEthERC20FromNear.execute)
@@ -646,6 +488,26 @@
     'eth-prover-address',
     'eth-gas-multiplier',
   ]
+)
+
+// Testing command
+const dangerCommand = program.command('DANGER')
+  .description("Dangerous commands that should only be used for testing purpose.");
+
+RainbowConfig.addOptions(
+  dangerCommand.command('submit_invalid_near_block')
+    .description('Fetch latest near block, randomly mutate one byte and submit to NearBridge')
+    .action(DangerSubmitInvalidNearBlock.execute),
+  [
+    'eth-node-url',
+    'eth-master-sk',
+    'near-node-url',
+    'near-network-id',
+    'eth-client-abi-path',
+    'eth-client-address',
+    'near2eth-relay-delay',
+    'eth-gas-multiplier',
+  ],
 )
 
 program
@@ -661,7 +523,6 @@
     'End block number (inclusive), default to be latest block'
   )
   .action(ETHDump.execute)
->>>>>>> 7a7d24fe
 
 RainbowConfig.addOptions(
   program
@@ -674,6 +535,6 @@
     .action(NearDump.execute),
   ['near-node-url']
 )
-;(async () => {
-  await program.parseAsync(process.argv)
-})()+  ; (async () => {
+    await program.parseAsync(process.argv)
+  })()