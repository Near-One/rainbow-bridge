<<<<<<< HEAD
use std::cmp;
=======
>>>>>>> a8b43603
use crate::beacon_rpc_client::BeaconRPCClient;
use crate::config::Config;
use crate::eth1_rpc_client::Eth1RPCClient;
use crate::hand_made_finality_light_client_update::HandMadeFinalityLightClientUpdate;
use crate::last_slot_searcher::LastSlotSearcher;
use crate::near_rpc_client::NearRPCClient;
use crate::prometheus_metrics;
use crate::prometheus_metrics::{
    CHAIN_EXECUTION_BLOCK_HEIGHT_ON_ETH, CHAIN_EXECUTION_BLOCK_HEIGHT_ON_NEAR,
    CHAIN_FINALIZED_EXECUTION_BLOCK_HEIGHT_ON_ETH, CHAIN_FINALIZED_EXECUTION_BLOCK_HEIGHT_ON_NEAR,
    FAILS_ON_HEADERS_SUBMISSION, FAILS_ON_UPDATES_SUBMISSION, LAST_ETH_SLOT, LAST_ETH_SLOT_ON_NEAR,
    LAST_FINALIZED_ETH_SLOT, LAST_FINALIZED_ETH_SLOT_ON_NEAR,
};
use crate::relay_errors::NoBlockForSlotError;
use bitvec::macros::internal::funty::Fundamental;
use contract_wrapper::eth_client_contract_trait::EthClientContractTrait;
use eth_types::eth2::LightClientUpdate;
use eth_types::BlockHeader;
use log::{debug, info, trace, warn};
use near_primitives::views::FinalExecutionStatus;
use std::cmp::max;
use std::error::Error;
use std::thread;
use std::time::Duration;
use std::vec::Vec;
use types::Slot;

const ONE_EPOCH_IN_SLOTS: u64 = 32;

macro_rules! skip_fail {
    ($res:expr, $msg:expr, $sleep_time:expr) => {
        match $res {
            Ok(val) => val,
            Err(e) => {
                warn!(target: "relay", "{}. Error: {}", $msg, e);
                trace!(target: "relay", "Sleep {} secs before next loop", $sleep_time);
                thread::sleep(Duration::from_secs($sleep_time));
                continue;
            }
        }
    };
}

macro_rules! return_on_fail {
    ($res:expr, $msg:expr) => {
        match $res {
            Ok(val) => val,
            Err(e) => {
                warn!(target: "relay", "{}. Error: {}", $msg, e);
                return;
            }
        }
    };
}

macro_rules! return_val_on_fail {
    ($res:expr, $msg:expr, $val:expr) => {
        match $res {
            Ok(val) => val,
            Err(e) => {
                warn!(target: "relay", "{}. Error: {}", $msg, e);
                return $val;
            }
        }
    };
}

macro_rules! return_on_fail_and_sleep {
    ($res:expr, $msg:expr, $sleep_time:expr) => {
        match $res {
            Ok(val) => val,
            Err(e) => {
                warn!(target: "relay", "{}. Error: {}", $msg, e);
                trace!(target: "relay", "Sleep {} secs before next loop", $sleep_time);
                thread::sleep(Duration::from_secs($sleep_time));
                return;
            }
        }
    };
}

pub struct Eth2NearRelay {
    beacon_rpc_client: BeaconRPCClient,
    eth1_rpc_client: Eth1RPCClient,
    near_rpc_client: NearRPCClient,
    eth_client_contract: Box<dyn EthClientContractTrait>,
    headers_batch_size: u64,
    ethereum_network: String,
    interval_between_light_client_updates_submission_in_epochs: u64,
    max_blocks_for_finalization: u64,
    near_network_name: String,
    last_slot_searcher: LastSlotSearcher,
    terminate: bool,
    submit_only_finalized_blocks: bool,
    next_light_client_update: Option<LightClientUpdate>,
    sleep_time_on_sync_secs: u64,
    sleep_time_after_submission_secs: u64,
}

impl Eth2NearRelay {
    pub fn init(
        config: &Config,
        eth_contract: Box<dyn EthClientContractTrait>,
        enable_binsearch: bool,
        submit_only_finalized_blocks: bool,
    ) -> Self {
        info!(target: "relay", "=== Relay initialization === ");

        let beacon_rpc_client = BeaconRPCClient::new(
            &config.beacon_endpoint,
            config.eth_requests_timeout_seconds,
            config.state_requests_timeout_seconds,
        );
        let next_light_client_update =
            Self::get_light_client_update_from_file(config, &beacon_rpc_client).unwrap();

        let eth2near_relay = Eth2NearRelay {
            beacon_rpc_client,
            eth1_rpc_client: Eth1RPCClient::new(&config.eth1_endpoint),
            eth_client_contract: eth_contract,
            near_rpc_client: NearRPCClient::new(&config.near_endpoint),
            headers_batch_size: config.headers_batch_size as u64,
            ethereum_network: config.ethereum_network.to_string(),
            interval_between_light_client_updates_submission_in_epochs: config
                .interval_between_light_client_updates_submission_in_epochs,
            max_blocks_for_finalization: config.max_blocks_for_finalization,
            near_network_name: config.near_network_id.to_string(),
            last_slot_searcher: LastSlotSearcher::new(enable_binsearch),
            terminate: false,
            submit_only_finalized_blocks,
            next_light_client_update,
            sleep_time_on_sync_secs: config.sleep_time_on_sync_secs,
            sleep_time_after_submission_secs: config.sleep_time_after_submission_secs,
        };

        if !eth2near_relay
            .eth_client_contract
            .is_submitter_registered(None)
            .unwrap_or_else(|e| panic!("Failed to check if the submitter registered. Err {}", e))
        {
            eth2near_relay
                .eth_client_contract
                .register_submitter()
                .unwrap();
        }

        if let Some(port) = config.prometheus_metrics_port {
            thread::spawn(move || prometheus_metrics::run_prometheus_service(port));
        }

        eth2near_relay
    }

    fn get_max_slot_for_submission(&self) -> Result<u64, Box<dyn Error>> {
        let last_eth2_slot = self.beacon_rpc_client.get_last_slot_number()?.as_u64();
        LAST_ETH_SLOT.inc_by(cmp::max(0, last_eth2_slot as i64 - LAST_ETH_SLOT.get()));
        info!(target: "relay", "Last slot on ETH = {}", last_eth2_slot);

<<<<<<< HEAD
        if let Ok(last_block_number) = self.beacon_rpc_client.get_block_number_for_slot(Slot::new(last_eth2_slot)) {
            CHAIN_EXECUTION_BLOCK_HEIGHT_ON_ETH.inc_by(cmp::max(0, last_block_number as i64 - CHAIN_EXECUTION_BLOCK_HEIGHT_ON_ETH.get()));
=======
        if let Ok(last_block_number) = self
            .beacon_rpc_client
            .get_block_number_for_slot(Slot::new(last_eth2_slot))
        {
            CHAIN_EXECUTION_BLOCK_HEIGHT_ON_ETH.inc_by(max(
                0,
                last_block_number as i64 - CHAIN_EXECUTION_BLOCK_HEIGHT_ON_ETH.get(),
            ));
>>>>>>> a8b43603
        }

        return if self.submit_only_finalized_blocks {
            Ok(self
                .beacon_rpc_client
                .get_last_finalized_slot_number()?
                .as_u64())
        } else {
            Ok(last_eth2_slot)
        };
    }

    fn get_last_eth2_slot_on_near(&mut self, max_slot: u64) -> Result<u64, Box<dyn Error>> {
        let last_eth2_slot_on_near = self.last_slot_searcher.get_last_slot(
            max_slot,
            &self.beacon_rpc_client,
            &self.eth_client_contract,
        )?;

<<<<<<< HEAD
        LAST_ETH_SLOT_ON_NEAR
            .inc_by(cmp::max(0,last_eth2_slot_on_near as i64 - LAST_ETH_SLOT_ON_NEAR.get()));

        if let Ok(last_block_number) = self.beacon_rpc_client.get_block_number_for_slot(Slot::new(last_eth2_slot_on_near)) {
            CHAIN_EXECUTION_BLOCK_HEIGHT_ON_NEAR.inc_by(cmp::max(0, last_block_number as i64 - CHAIN_EXECUTION_BLOCK_HEIGHT_ON_NEAR.get()));
=======
        LAST_ETH_SLOT_ON_NEAR.inc_by(max(
            0,
            last_eth2_slot_on_near as i64 - LAST_ETH_SLOT_ON_NEAR.get(),
        ));

        if let Ok(last_block_number) = self
            .beacon_rpc_client
            .get_block_number_for_slot(Slot::new(last_eth2_slot_on_near))
        {
            CHAIN_EXECUTION_BLOCK_HEIGHT_ON_NEAR.inc_by(max(
                0,
                last_block_number as i64 - CHAIN_EXECUTION_BLOCK_HEIGHT_ON_NEAR.get(),
            ));
>>>>>>> a8b43603
        }

        return Ok(last_eth2_slot_on_near);
    }

    fn get_last_finalized_slot_on_near(&self) -> Result<u64, Box<dyn Error>> {
<<<<<<< HEAD
        let last_finalized_slot_on_near = self.eth_client_contract.get_finalized_beacon_block_slot()?;
        LAST_FINALIZED_ETH_SLOT_ON_NEAR
            .inc_by(cmp::max(0, last_finalized_slot_on_near as i64 - LAST_FINALIZED_ETH_SLOT_ON_NEAR.get()));

        if let Ok(last_block_number) = self.beacon_rpc_client.get_block_number_for_slot(Slot::new(last_finalized_slot_on_near)) {
            CHAIN_FINALIZED_EXECUTION_BLOCK_HEIGHT_ON_NEAR.inc_by(cmp::max(0, last_block_number as i64 - CHAIN_FINALIZED_EXECUTION_BLOCK_HEIGHT_ON_NEAR.get()));
=======
        let last_finalized_slot_on_near =
            self.eth_client_contract.get_finalized_beacon_block_slot()?;
        LAST_FINALIZED_ETH_SLOT_ON_NEAR.inc_by(max(
            0,
            last_finalized_slot_on_near as i64 - LAST_FINALIZED_ETH_SLOT_ON_NEAR.get(),
        ));

        if let Ok(last_block_number) = self
            .beacon_rpc_client
            .get_block_number_for_slot(Slot::new(last_finalized_slot_on_near))
        {
            CHAIN_FINALIZED_EXECUTION_BLOCK_HEIGHT_ON_NEAR.inc_by(max(
                0,
                last_block_number as i64 - CHAIN_FINALIZED_EXECUTION_BLOCK_HEIGHT_ON_NEAR.get(),
            ));
>>>>>>> a8b43603
        }

        Ok(last_finalized_slot_on_near)
    }

    fn get_last_finalized_slot_on_eth(&self) -> Result<u64, Box<dyn Error>> {
        let last_finalized_slot_on_eth = self
            .beacon_rpc_client
            .get_last_finalized_slot_number()?
            .as_u64();

<<<<<<< HEAD
        LAST_FINALIZED_ETH_SLOT
            .inc_by(cmp::max(0,last_finalized_slot_on_eth as i64 - LAST_FINALIZED_ETH_SLOT.get()));

        if let Ok(last_block_number) = self.beacon_rpc_client.get_block_number_for_slot(Slot::new(last_finalized_slot_on_eth)) {
            CHAIN_FINALIZED_EXECUTION_BLOCK_HEIGHT_ON_ETH.inc_by(cmp::max(0, last_block_number as i64 - CHAIN_FINALIZED_EXECUTION_BLOCK_HEIGHT_ON_ETH.get()));
=======
        LAST_FINALIZED_ETH_SLOT.inc_by(max(
            0,
            last_finalized_slot_on_eth as i64 - LAST_FINALIZED_ETH_SLOT.get(),
        ));

        if let Ok(last_block_number) = self
            .beacon_rpc_client
            .get_block_number_for_slot(Slot::new(last_finalized_slot_on_eth))
        {
            CHAIN_FINALIZED_EXECUTION_BLOCK_HEIGHT_ON_ETH.inc_by(max(
                0,
                last_block_number as i64 - CHAIN_FINALIZED_EXECUTION_BLOCK_HEIGHT_ON_ETH.get(),
            ));
>>>>>>> a8b43603
        }

        Ok(last_finalized_slot_on_eth)
    }

    pub fn run(&mut self, max_iterations: Option<u64>) {
        info!(target: "relay", "=== Relay running ===");
        let mut iter_id = 0;
        while !self.terminate {
            let mut were_submission_on_iter: bool = false;
            iter_id += 1;
            self.set_terminate(iter_id, max_iterations);
            skip_fail!(
                self.wait_for_synchronization(),
                "Fail to get sync status",
                self.sleep_time_on_sync_secs
            );

            info!(target: "relay", "== New relay loop ==");
            sleep(Duration::from_secs(12));

            let max_slot_for_submission: u64 = skip_fail!(
                self.get_max_slot_for_submission(),
                "Fail to get last slot on Eth",
                self.sleep_time_on_sync_secs
            );

            let mut last_eth2_slot_on_near: u64 = skip_fail!(
                self.get_last_eth2_slot_on_near(max_slot_for_submission),
                "Fail to get last slot on NEAR",
                self.sleep_time_on_sync_secs
            );

            info!(target: "relay", "Last slot on NEAR = {}; max slot for submission = {}",
                  last_eth2_slot_on_near, max_slot_for_submission);

            if last_eth2_slot_on_near < max_slot_for_submission {
                info!(target: "relay", "= Creating headers batch =");

                let (headers, current_slot) = skip_fail!(
                    self.get_execution_blocks_between(
                        last_eth2_slot_on_near + 1,
                        max_slot_for_submission,
                    ),
                    "Network problems during fetching execution blocks",
                    self.sleep_time_on_sync_secs
                );
                self.submit_execution_blocks(headers, current_slot, &mut last_eth2_slot_on_near);
                were_submission_on_iter = true;
            }

            were_submission_on_iter |=
                self.send_light_client_updates_with_checks(last_eth2_slot_on_near);

            if !were_submission_on_iter {
                info!(target: "relay", "Sync with ETH network. Sleep {} secs", self.sleep_time_on_sync_secs);
                thread::sleep(Duration::from_secs(self.sleep_time_on_sync_secs));
            }
        }
    }

    fn wait_for_synchronization(&self) -> Result<(), Box<dyn Error>> {
        while self.beacon_rpc_client.is_syncing()?
            || self.eth1_rpc_client.is_syncing()?
            || self.near_rpc_client.is_syncing()?
        {
            info!(target: "relay", "Waiting for sync...");
            thread::sleep(Duration::from_secs(self.sleep_time_on_sync_secs));
        }
        Ok(())
    }

    fn get_light_client_update_from_file(
        config: &Config,
        beacon_rpc_client: &BeaconRPCClient,
    ) -> Result<Option<LightClientUpdate>, Box<dyn Error>> {
        let mut next_light_client_update: Option<LightClientUpdate> = None;
        if let Some(path_to_attested_state) = config.clone().path_to_attested_state {
            match config.clone().path_to_finality_state {
                Some(path_to_finality_state) => {
                    next_light_client_update = Some(
                        HandMadeFinalityLightClientUpdate::get_light_client_update_from_file_with_next_sync_committee(
                            beacon_rpc_client,
                            &path_to_attested_state,
                            &path_to_finality_state,
                        ).unwrap(),
                    );
                }
                None => {
                    next_light_client_update = Some(
                        HandMadeFinalityLightClientUpdate::get_finality_light_client_update_from_file(
                            beacon_rpc_client,
                            &path_to_attested_state,
                        ).unwrap(),
                    );
                }
            }
        }
        Ok(next_light_client_update)
    }

    fn set_terminate(&mut self, iter_id: u64, max_iterations: Option<u64>) {
        if let Some(max_iter) = max_iterations {
            if iter_id > max_iter {
                self.terminate = true;
            }
        }
    }

    fn get_execution_blocks_between(
        &self,
        start_slot: u64,
        last_eth2_slot_on_eth_chain: u64,
    ) -> Result<(Vec<BlockHeader>, u64), Box<dyn Error>> {
        let mut headers: Vec<BlockHeader> = vec![];
        let mut current_slot = start_slot;

        while headers.len() < self.headers_batch_size as usize
            && current_slot <= last_eth2_slot_on_eth_chain
        {
            debug!(target: "relay", "Try add block header for slot={}, headers len={}/{}", current_slot, headers.len(), self.headers_batch_size);
            match self.get_execution_block_by_slot(current_slot) {
                Ok(eth1_header) => headers.push(eth1_header),
                Err(err) => match err.downcast_ref::<NoBlockForSlotError>() {
                    Some(_) => {
                        current_slot += 1;
                        continue;
                    }
                    None => return Err(err),
                },
            }
            current_slot += 1;
        }

        Ok((headers, current_slot))
    }

    fn submit_execution_blocks(
        &mut self,
        headers: Vec<BlockHeader>,
        current_slot: u64,
        last_eth2_slot_on_near: &mut u64,
    ) {
        info!(target: "relay", "Try submit headers from slot={} to {} to NEAR", *last_eth2_slot_on_near + 1, current_slot - 1);
        let execution_outcome = return_on_fail!(
            self.eth_client_contract
                .send_headers(&headers, current_slot - 1),
            "Error on header submission"
        );

        if let FinalExecutionStatus::Failure(error_message) = execution_outcome.status {
            FAILS_ON_HEADERS_SUBMISSION.inc();
            warn!(target: "relay", "FAIL status on Headers submission. Error: {:?}", error_message);
        }

        *last_eth2_slot_on_near = current_slot - 1;
        info!(target: "relay", "Successful headers submission! Transaction URL: https://explorer.{}.near.org/transactions/{}",
                                  self.near_network_name, execution_outcome.transaction.hash);
        thread::sleep(Duration::from_secs(self.sleep_time_after_submission_secs));
    }

    fn verify_bls_signature_for_finality_update(
        &mut self,
        light_client_update: &LightClientUpdate,
    ) -> Result<bool, Box<dyn Error>> {
        let signature_slot_period =
            BeaconRPCClient::get_period_for_slot(light_client_update.signature_slot);
        let finalized_slot_period = BeaconRPCClient::get_period_for_slot(
            self.eth_client_contract.get_finalized_beacon_block_slot()?,
        );

        let light_client_state = self.eth_client_contract.get_light_client_state()?;

        let sync_committee = if signature_slot_period == finalized_slot_period {
            light_client_state.current_sync_committee
        } else {
            light_client_state.next_sync_committee
        };

        finality_update_verify::is_correct_finality_update(
            &self.ethereum_network,
            light_client_update,
            sync_committee,
        )
    }

    fn get_execution_block_by_slot(&self, slot: u64) -> Result<BlockHeader, Box<dyn Error>> {
        match self
            .beacon_rpc_client
            .get_block_number_for_slot(types::Slot::new(slot))
        {
            Ok(block_number) => self
                .eth1_rpc_client
                .get_block_header_by_number(block_number),
            Err(err) => Err(err),
        }
    }
}

// Implementation of functions for submitting light client updates
impl Eth2NearRelay {
    fn is_enough_blocks_for_light_client_update(
        &self,
        last_submitted_slot: u64,
        last_finalized_slot_on_near: u64,
        last_finalized_slot_on_eth: u64,
    ) -> bool {
        if (last_submitted_slot as i64) - (last_finalized_slot_on_near as i64)
            < (ONE_EPOCH_IN_SLOTS * self.interval_between_light_client_updates_submission_in_epochs) as i64
        {
            info!(target: "relay", "Light client update were send less then {} epochs ago. Skipping sending light client update", self.interval_between_light_client_updates_submission_in_epochs);
            return false;
        }

        if last_finalized_slot_on_eth <= last_finalized_slot_on_near {
            info!(target: "relay", "Last finalized slot on Eth equal to last finalized slot on NEAR. Skipping sending light client update.");
            return false;
        }

        true
    }

    fn is_shot_run_mode(&self) -> bool {
        self.next_light_client_update.is_some()
    }

    fn send_light_client_updates_with_checks(&mut self, last_submitted_slot: u64) -> bool {
        let last_finalized_slot_on_near: u64 = return_val_on_fail!(
            self.get_last_finalized_slot_on_near(),
            "Error on getting finalized block slot on NEAR. Skipping sending light client update",
            false
        );

        let last_finalized_slot_on_eth: u64 = return_val_on_fail!(self.get_last_finalized_slot_on_eth(),
                "Error on getting last finalized slot on Ethereum. Skipping sending light client update",
                false).as_u64();

        info!(target: "relay", "last_finalized_slot on near/eth {}/{}", last_finalized_slot_on_near, last_finalized_slot_on_eth);

        if self.is_enough_blocks_for_light_client_update(
            last_submitted_slot,
            last_finalized_slot_on_near,
            last_finalized_slot_on_eth,
        ) {
            self.send_light_client_updates(
                last_submitted_slot,
                last_finalized_slot_on_near,
                last_finalized_slot_on_eth,
            );
            return true;
        }

        return false;
    }

    fn send_light_client_updates(
        &mut self,
        last_submitted_slot: u64,
        last_finalized_slot_on_near: u64,
        last_finalized_slot_on_eth: u64,
    ) {
        info!(target: "relay", "= Sending light client update =");

        if self.is_shot_run_mode() {
            info!(target: "relay", "Try sending light client update from file");
            self.send_light_client_update_from_file(last_submitted_slot);
            return;
        }

        if last_finalized_slot_on_eth
            >= last_finalized_slot_on_near + self.max_blocks_for_finalization
        {
            info!(target: "relay", "Too big gap between slot of finalized block on NEAR and ETH. Sending hand made light client update");
            self.send_hand_made_light_client_update(last_finalized_slot_on_near);
        } else {
            self.send_regular_light_client_update(
                last_finalized_slot_on_eth,
                last_finalized_slot_on_near,
            );
        }
    }

    fn send_light_client_update_from_file(&mut self, last_submitted_slot: u64) {
        if let Some(light_client_update) = self.next_light_client_update.clone() {
            if last_submitted_slot
                < light_client_update
                    .finality_update
                    .header_update
                    .beacon_header
                    .slot
            {
                return;
            }

            self.send_specific_light_client_update(light_client_update);
            self.terminate = true;
        }
    }

    fn send_regular_light_client_update(
        &mut self,
        last_finalized_slot_on_eth: u64,
        last_finalized_slot_on_near: u64,
    ) {
        let last_eth2_period_on_near_chain =
            BeaconRPCClient::get_period_for_slot(last_finalized_slot_on_near);
        info!(target: "relay", "Last finalized slot/period on near={}/{}", last_finalized_slot_on_near, last_eth2_period_on_near_chain);

        let end_period = BeaconRPCClient::get_period_for_slot(last_finalized_slot_on_eth);
        info!(target: "relay", "Last finalized slot/period on ethereum={}/{}", last_finalized_slot_on_eth, end_period);

        let light_client_update = if end_period == last_eth2_period_on_near_chain {
            debug!(target: "relay", "Finalized period on ETH and NEAR are equal. Don't fetch sync commity update");
            return_on_fail!(
                self.beacon_rpc_client.get_finality_light_client_update(),
                "Error on getting light client update. Skipping sending light client update"
            )
        } else {
            debug!(target: "relay", "Finalized period on ETH and NEAR are different. Fetching sync commity update");
            return_on_fail!(
                self.beacon_rpc_client
                    .get_finality_light_client_update_with_sync_commity_update(),
                "Error on getting light client update. Skipping sending light client update"
            )
        };

        self.send_specific_light_client_update(light_client_update);
    }

    fn get_attested_slot(
        &mut self,
        last_finalized_slot_on_near: u64,
    ) -> Result<u64, Box<dyn Error>> {
        const EXPECTED_EPOCHS_BETWEEN_HEAD_AND_FINALIZED_BLOCKS: u64 = 2;
        let next_finalized_slot = last_finalized_slot_on_near
            + self.interval_between_light_client_updates_submission_in_epochs * ONE_EPOCH_IN_SLOTS;
        let attested_slot = next_finalized_slot
            + EXPECTED_EPOCHS_BETWEEN_HEAD_AND_FINALIZED_BLOCKS * ONE_EPOCH_IN_SLOTS;

        let attested_slot: u64 = self
            .beacon_rpc_client
            .get_non_empty_beacon_block_header(attested_slot)?
            .slot
            .into();
        trace!(target: "relay", "Chosen attested slot {}", attested_slot);

        Ok(attested_slot)
    }

    fn send_hand_made_light_client_update(&mut self, last_finalized_slot_on_near: u64) {
        let mut attested_slot = return_on_fail!(
            self.get_attested_slot(last_finalized_slot_on_near),
            "Error on getting attested slot"
        );

        let include_next_sync_committee =
            BeaconRPCClient::get_period_for_slot(last_finalized_slot_on_near)
                != BeaconRPCClient::get_period_for_slot(attested_slot);

        loop {
            let light_client_update = return_on_fail!(
                HandMadeFinalityLightClientUpdate::get_finality_light_client_update(
                    &self.beacon_rpc_client,
                    attested_slot,
                    include_next_sync_committee,
                ),
                format!(
                    "Error on getting hand made light client update for attested slot={}.",
                    attested_slot
                )
            );

            let finality_update_slot = light_client_update
                .finality_update
                .header_update
                .beacon_header
                .slot;

            if finality_update_slot <= last_finalized_slot_on_near {
                info!(target: "relay", "Finality update slot for hand made light client update <= last finality update on NEAR. Increment gap for attested slot and skipping light client update.");
                attested_slot = return_on_fail!(
                    self.get_attested_slot(last_finalized_slot_on_near + ONE_EPOCH_IN_SLOTS),
                    "Error on getting attested slot"
                );
                continue;
            }

            trace!(target: "relay", "Hand made light client update: {:?}", light_client_update);
            self.send_specific_light_client_update(light_client_update);
            return;
        }
    }

    fn send_specific_light_client_update(&mut self, light_client_update: LightClientUpdate) {
        let is_known_block = return_on_fail!(
            self.eth_client_contract.is_known_block(
                &light_client_update
                    .finality_update
                    .header_update
                    .execution_block_hash,
            ),
            "Fail on the is_known_block method. Skipping sending light client update"
        );

        if is_known_block {
            let verification_result = return_on_fail!(
                self.verify_bls_signature_for_finality_update(&light_client_update),
                "Error on bls verification. Skip sending the light client update"
            );

            if verification_result {
                info!(target: "relay", "PASS bls signature verification!");
            } else {
                warn!(target: "relay", "NOT PASS bls signature verification. Skip sending this light client update");
                return;
            }

            let execution_outcome = return_on_fail_and_sleep!(
                self.eth_client_contract
                    .send_light_client_update(light_client_update.clone()),
                "Fail to send light client update",
                self.sleep_time_on_sync_secs
            );

            info!(target: "relay", "Sending light client update");

            if let FinalExecutionStatus::Failure(error_message) = execution_outcome.status {
                FAILS_ON_UPDATES_SUBMISSION.inc();
                warn!(target: "relay", "FAIL status on Light Client Update submission. Error: {:?}", error_message);
            }

            info!(target: "relay", "Successful light client update submission! Transaction URL: https://explorer.{}.near.org/transactions/{}",
                                  self.near_network_name, execution_outcome.transaction.hash);
<<<<<<< HEAD
            thread::sleep(Duration::from_secs(self.sleep_time_after_submission_secs));
=======

            let finalized_block_number = return_on_fail!(
                self.beacon_rpc_client
                    .get_block_number_for_slot(types::Slot::new(
                        light_client_update
                            .finality_update
                            .header_update
                            .beacon_header
                            .slot
                            .as_u64()
                    )),
                "Fail on getting finalized block number"
            );

            info!(target: "relay", "Finalized block number from light client update = {}", finalized_block_number);
            sleep(Duration::from_secs(self.sleep_time_after_submission_secs));
>>>>>>> a8b43603
        } else {
            debug!(target: "relay", "Finalized block for light client update is not found on NEAR. Skipping send light client update");
        }
    }
}

#[cfg(test)]
mod tests {
    use crate::beacon_rpc_client::BeaconRPCClient;
    use crate::config_for_tests::ConfigForTests;
    use crate::eth2near_relay::{Eth2NearRelay, ONE_EPOCH_IN_SLOTS};
    use crate::hand_made_finality_light_client_update::HandMadeFinalityLightClientUpdate;
    use crate::relay_errors::NoBlockForSlotError;
    use crate::test_utils::{get_relay, get_relay_from_slot, get_relay_with_update_from_file};
    use eth_types::eth2::LightClientUpdate;
    use eth_types::BlockHeader;
    use std::thread::sleep;
    use std::time::Duration;

    const TIMEOUT_SECONDS: u64 = 30;
    const TIMEOUT_STATE_SECONDS: u64 = 1000;

    fn get_test_config() -> ConfigForTests {
        ConfigForTests::load_from_toml("config_for_tests.toml".try_into().unwrap())
    }

    fn send_execution_blocks_between(relay: &mut Eth2NearRelay, start_slot: u64, end_slot: u64) {
        let mut slot = start_slot;
        let mut blocks: Vec<BlockHeader> = vec![];

        while slot <= end_slot {
            match relay.get_execution_block_by_slot(slot) {
                Ok(block) => {
                    blocks.push(block);
                    slot += 1;
                }
                Err(err) => match err.downcast_ref::<NoBlockForSlotError>() {
                    Some(_) => slot += 1,
                    None => sleep(Duration::from_secs(10)),
                },
            }
        }

        println!("Submitted blocks: {}", blocks.len());

        relay
            .eth_client_contract
            .send_headers(&blocks, end_slot)
            .unwrap();
    }

    fn send_blocks_till_finalized_eth_slot(relay: &mut Eth2NearRelay, finality_slot: u64) -> u64 {
        let mut slot = finality_slot + 1;

        let mut finality_slot_on_eth = relay
            .beacon_rpc_client
            .get_last_finalized_slot_number()
            .unwrap()
            .as_u64();

        let mut blocks: Vec<BlockHeader> = vec![];
        while finality_slot == finality_slot_on_eth || slot <= finality_slot_on_eth {
            if let Ok(block) = relay.get_execution_block_by_slot(slot) {
                blocks.push(block)
            }
            slot += 1;

            finality_slot_on_eth = loop {
                if let Ok(last_slot) = relay.beacon_rpc_client.get_last_finalized_slot_number() {
                    break last_slot.as_u64();
                }
            }
        }

        relay
            .eth_client_contract
            .send_headers(&blocks, finality_slot_on_eth)
            .unwrap();

        finality_slot_on_eth
    }

    fn get_finalized_slot(relay: &Eth2NearRelay) -> u64 {
        relay
            .eth_client_contract
            .get_finalized_beacon_block_slot()
            .unwrap()
    }

    #[test]
    fn test_submit_zero_headers() {
        let config_for_test = get_test_config();

        let mut relay = get_relay(true, true, &config_for_test);

        let mut end_slot = get_finalized_slot(&relay);
        end_slot += 1;

        let blocks: Vec<BlockHeader> = vec![];
        if let Ok(_) = relay.eth_client_contract.send_headers(&blocks, end_slot) {
            panic!("No error on submit 0 headers");
        }
    }

    #[test]
    fn test_send_specific_light_client_update() {
        let config_for_test = get_test_config();

        let mut relay = get_relay(true, true, &config_for_test);
        let finalized_slot = get_finalized_slot(&relay);

        let light_client_updates: Vec<LightClientUpdate> = serde_json::from_str(
            &std::fs::read_to_string(config_for_test.path_to_light_client_updates)
                .expect("Unable to read file"),
        )
        .unwrap();
<<<<<<< HEAD
        relay.send_specific_light_client_update(light_client_updates[1].clone());
=======
        let finalized_slot_1 = light_client_updates[1]
            .finality_update
            .header_update
            .beacon_header
            .slot;

        send_execution_blocks_between(&mut relay, finalized_slot + 1, finalized_slot_1);

        let finalized_slot = get_finalized_slot(&relay);
        assert_eq!(finalized_slot, config_for_test.first_slot);

        relay.send_specific_light_cleint_update(light_client_updates[1].clone());
>>>>>>> a8b43603

        let finalized_slot = get_finalized_slot(&relay);
        assert_eq!(finalized_slot, finalized_slot_1);
    }

    #[test]
    #[ignore]
    fn test_hand_made_light_client_update() {
        let config_for_test = get_test_config();

        let mut relay = get_relay(true, true, &config_for_test);
        let finalized_slot = get_finalized_slot(&relay);

        let light_client_updates: Vec<LightClientUpdate> = serde_json::from_str(
            &std::fs::read_to_string(config_for_test.path_to_light_client_updates)
                .expect("Unable to read file"),
        )
        .unwrap();
        let finalized_slot_1 = light_client_updates[1]
            .finality_update
            .header_update
            .beacon_header
            .slot;

        send_execution_blocks_between(&mut relay, finalized_slot + 1, finalized_slot_1);

        let finalized_slot = get_finalized_slot(&relay);
        assert_eq!(finalized_slot, config_for_test.first_slot);

        relay.send_hand_made_light_client_update(finalized_slot);

        let finalized_slot = get_finalized_slot(&relay);
        assert_eq!(finalized_slot, finalized_slot_1);
    }

    #[test]
    #[ignore]
    fn test_hand_made_light_client_update_with_null_signature_slot() {
        let config_for_test = get_test_config();

        let mut relay = get_relay(true, true, &config_for_test);
        let finalized_slot = get_finalized_slot(&relay);

        let light_client_updates: Vec<LightClientUpdate> = serde_json::from_str(
            &std::fs::read_to_string(config_for_test.path_to_light_client_updates)
                .expect("Unable to read file"),
        )
        .unwrap();
        let finalized_slot_1 = light_client_updates[1]
            .finality_update
            .header_update
            .beacon_header
            .slot;

        send_execution_blocks_between(&mut relay, finalized_slot + 1, finalized_slot_1);

        let finalized_slot = get_finalized_slot(&relay);
        assert_eq!(finalized_slot, config_for_test.first_slot);
        let attested_slot = relay
            .get_attested_slot(config_for_test.slot_without_block_2 - ONE_EPOCH_IN_SLOTS * 3 - 1)
            .unwrap();
        if relay.get_execution_block_by_slot(attested_slot + 1).is_ok() {
            panic!("Signature slot has block {}", attested_slot + 1);
        }

        relay.send_hand_made_light_client_update(
            config_for_test.slot_without_block_2 - ONE_EPOCH_IN_SLOTS * 3 - 1,
        );

        let finalized_slot = get_finalized_slot(&relay);
        assert_eq!(finalized_slot, finalized_slot_1);
    }

    #[test]
    #[ignore]
    fn test_send_light_client_update() {
        let config_for_test = get_test_config();

        let mut relay = get_relay(true, false, &config_for_test);
        let finality_slot = get_finalized_slot(&relay);

        let _finality_slot_on_eth = send_blocks_till_finalized_eth_slot(&mut relay, finality_slot);
        assert!(relay.send_light_client_updates_with_checks(config_for_test.first_slot));

        let new_finalized_slot = get_finalized_slot(&relay);
        assert_ne!(finality_slot, new_finalized_slot);
    }

    #[test]
    fn test_get_execution_block_by_slot() {
        let config_for_test = get_test_config();

        let mut relay = get_relay(true, true, &config_for_test);
        relay
            .get_execution_block_by_slot(config_for_test.slot_without_block - 1)
            .unwrap();
        if let Err(err) = relay.get_execution_block_by_slot(config_for_test.slot_without_block) {
            if err.downcast_ref::<NoBlockForSlotError>().is_none() {
                panic!("Wrong error type for slot without block");
            }
        } else {
            panic!("Return execution block for slot without block");
        }

        relay.beacon_rpc_client = BeaconRPCClient::new(
            "http://httpstat.us/504/",
            TIMEOUT_SECONDS,
            TIMEOUT_STATE_SECONDS,
        );
        if let Err(err) = relay.get_execution_block_by_slot(config_for_test.slot_without_block) {
            if err.downcast_ref::<NoBlockForSlotError>().is_some() {
                panic!("Wrong error type for unworking network");
            }
        } else {
            panic!("Return execution block in unworking network");
        }
    }

    #[test]
    fn test_verify_bls_signature() {
        let config_for_test = get_test_config();
        let mut relay = get_relay(true, true, &config_for_test);
        let mut light_client_updates: Vec<LightClientUpdate> = serde_json::from_str(
            &std::fs::read_to_string(config_for_test.path_to_light_client_updates)
                .expect("Unable to read file"),
        )
        .unwrap();

        assert!(relay
            .verify_bls_signature_for_finality_update(&light_client_updates[1])
            .unwrap());

        light_client_updates[1].attested_beacon_header =
            light_client_updates[0].attested_beacon_header.clone();

        assert!(!relay
            .verify_bls_signature_for_finality_update(&light_client_updates[1])
            .unwrap());
    }

    #[test]
    #[ignore]
    fn test_get_attested_slot() {
        let config_for_test = get_test_config();

        let mut relay = get_relay(true, true, &config_for_test);

        let light_client_updates: Vec<LightClientUpdate> = serde_json::from_str(
            &std::fs::read_to_string(config_for_test.path_to_light_client_updates)
                .expect("Unable to read file"),
        )
        .unwrap();
        let finalized_slot = light_client_updates[2]
            .finality_update
            .header_update
            .beacon_header
            .slot;
        let attested_slot = relay.get_attested_slot(finalized_slot).unwrap();

        match HandMadeFinalityLightClientUpdate::get_finality_light_client_update(
            &relay.beacon_rpc_client,
            attested_slot,
            false,
        ) {
            Ok(light_client_update) => {
                let finality_update_slot = light_client_update
                    .finality_update
                    .header_update
                    .beacon_header
                    .slot;

                assert!(finality_update_slot > finalized_slot);
            }
            Err(_) => {
                panic!("Error on get light client update");
            }
        }
    }

    #[test]
    fn test_get_execution_blocks_between() {
        let config_for_test = get_test_config();
        let relay = get_relay(true, true, &config_for_test);
        let finalized_slot = get_finalized_slot(&relay);

        let blocks = relay
            .get_execution_blocks_between(
                finalized_slot + 1,
                config_for_test.right_bound_in_slot_search,
            )
            .unwrap();
        assert_eq!(blocks.0.len(), relay.headers_batch_size as usize);

        let first_block = relay
            .get_execution_block_by_slot(finalized_slot + 1)
            .unwrap();
        assert_eq!(blocks.0[0].hash, first_block.hash);

        for i in 1..blocks.0.len() {
            assert_ne!(blocks.0[i - 1].hash, blocks.0[i].hash);
            assert_eq!(blocks.0[i - 1].hash.unwrap(), blocks.0[i].parent_hash);
        }
    }

    #[test]
    fn test_submit_execution_blocks() {
        let config_for_test = get_test_config();
        let mut relay = get_relay(true, true, &config_for_test);
        let mut finalized_slot = get_finalized_slot(&relay);
        let blocks = relay
            .get_execution_blocks_between(
                finalized_slot + 1,
                config_for_test.right_bound_in_slot_search,
            )
            .unwrap();
        relay.submit_execution_blocks(blocks.0, blocks.1, &mut finalized_slot);
        assert_eq!(finalized_slot, blocks.1 - 1);

        let last_slot = relay
            .last_slot_searcher
            .get_last_slot(
                config_for_test.right_bound_in_slot_search,
                &relay.beacon_rpc_client,
                &relay.eth_client_contract,
            )
            .unwrap();
        assert_eq!(last_slot, blocks.1 - 1);
    }

    #[test]
    #[ignore]
    fn try_submit_update_with_not_enough_blocks() {
        let config_for_test = get_test_config();
        let mut relay = get_relay(true, true, &config_for_test);
        let finalized_slot = get_finalized_slot(&relay);

        let light_client_updates: Vec<LightClientUpdate> = serde_json::from_str(
            &std::fs::read_to_string(config_for_test.path_to_light_client_updates)
                .expect("Unable to read file"),
        )
        .unwrap();
        let finalized_slot_1 = light_client_updates[1]
            .finality_update
            .header_update
            .beacon_header
            .slot;

        send_execution_blocks_between(&mut relay, finalized_slot + 1, finalized_slot_1 - 1);

        let finalized_slot = get_finalized_slot(&relay);
        assert_eq!(finalized_slot, config_for_test.first_slot);

        assert!(!relay.send_light_client_updates_with_checks(config_for_test.first_slot));
        let finalized_slot = get_finalized_slot(&relay);

        assert_eq!(finalized_slot, config_for_test.first_slot);
    }

    #[test]
    fn test_not_invalid_attested_slot() {
        let config_for_test = get_test_config();

        let mut relay = get_relay(true, true, &config_for_test);
        let finalized_slot = config_for_test.first_slot;
        let possible_attested_slot = finalized_slot
            + ONE_EPOCH_IN_SLOTS * 2
            + ONE_EPOCH_IN_SLOTS * relay.interval_between_light_client_updates_submission_in_epochs;
        if relay
            .get_execution_block_by_slot(possible_attested_slot)
            .is_ok()
        {
            panic!("possible attested slot has execution block");
        }

        let attested_slot = relay.get_attested_slot(finalized_slot).unwrap();
        relay.get_execution_block_by_slot(attested_slot).unwrap();
    }

    #[test]
    #[should_panic(expected = "504 Gateway Timeout")]
    fn get_execution_blocks_in_bad_network() {
        let config_for_test = get_test_config();
        let mut relay = get_relay(true, true, &config_for_test);
        let finalized_slot = get_finalized_slot(&relay);

        relay.beacon_rpc_client = BeaconRPCClient::new(
            "http://httpstat.us/504/",
            TIMEOUT_SECONDS,
            TIMEOUT_STATE_SECONDS,
        );

        relay
            .get_execution_blocks_between(
                finalized_slot + 1,
                config_for_test.right_bound_in_slot_search,
            )
            .unwrap();
    }

    #[test]
    #[ignore]
    fn test_send_regular_light_client_update() {
        let config_for_test = get_test_config();
        let mut relay = get_relay(true, false, &config_for_test);
        let finality_slot = get_finalized_slot(&relay);
        let finality_slot_on_eth = send_blocks_till_finalized_eth_slot(&mut relay, finality_slot);
        relay.send_regular_light_client_update(finality_slot_on_eth, finality_slot);

        let new_finalized_slot = get_finalized_slot(&relay);
        assert_ne!(finality_slot, new_finalized_slot);
    }

    #[test]
    fn test_wrong_last_submitted_slot() {
        let config_for_test = get_test_config();
        let mut relay = get_relay(true, false, &config_for_test);
        let finality_slot = get_finalized_slot(&relay);

        let _finality_slot_on_eth = send_blocks_till_finalized_eth_slot(&mut relay, finality_slot);
        assert!(!relay.send_light_client_updates_with_checks(finality_slot));

        let new_finalized_slot = get_finalized_slot(&relay);
        assert_eq!(finality_slot, new_finalized_slot);
    }

    #[test]
    fn test_too_often_updates() {
<<<<<<< HEAD
        let mut relay = get_relay(true, false);
        relay.interval_between_light_client_updates_submission_in_epochs = 2;
=======
        let config_for_test = get_test_config();
        let mut relay = get_relay(true, false, &config_for_test);
        relay.light_client_updates_submission_frequency_in_epochs = 2;
>>>>>>> a8b43603

        let finality_slot = get_finalized_slot(&relay);

        let _finality_slot_on_eth = send_blocks_till_finalized_eth_slot(&mut relay, finality_slot);
        assert!(!relay.send_light_client_updates_with_checks(finality_slot));

        let new_finalized_slot = get_finalized_slot(&relay);
        assert_eq!(finality_slot, new_finalized_slot);
    }

    #[test]
    #[ignore]
    fn test_run() {
        let config_for_test = get_test_config();
        let mut relay = get_relay(true, true, &config_for_test);
        let finality_slot = get_finalized_slot(&relay);

        relay.run(Some(5));

        let new_finality_slot = get_finalized_slot(&relay);

        assert_ne!(finality_slot, new_finality_slot);
    }

    #[test]
    #[ignore]
    fn test_base_update_for_new_period() {
<<<<<<< HEAD
        let mut relay = get_relay_from_slot(true, FINALIZED_SLOT_BEFORE_NEW_PERIOD);
        relay.headers_batch_size = 33;
=======
        let config_for_test = get_test_config();
        let mut relay = get_relay_from_slot(
            true,
            config_for_test.finalized_slot_before_new_period,
            &config_for_test,
        );
        relay.max_submitted_headers = 33;
        relay.max_blocks_for_finalization = 100;

        let blocks = relay
            .get_execution_blocks_between(
                config_for_test.finalized_slot_before_new_period + 1,
                config_for_test.finalized_slot_before_new_period + 100,
            )
            .unwrap();
        let mut last_slot_on_near = config_for_test.finalized_slot_before_new_period;
        let finality_slot = get_finalized_slot(&relay);

        assert_eq!(finality_slot, last_slot_on_near);

        relay.submit_execution_blocks(blocks.0, blocks.1, &mut last_slot_on_near);

        assert!(relay.send_light_client_updates_with_checks(blocks.1 - 1));

        let new_finality_slot = get_finalized_slot(&relay);

        assert_ne!(
            config_for_test.finalized_slot_before_new_period,
            new_finality_slot
        );
        assert_eq!(
            BeaconRPCClient::get_period_for_slot(new_finality_slot),
            BeaconRPCClient::get_period_for_slot(config_for_test.finalized_slot_before_new_period)
                + 1
        );
    }

    #[test]
    #[ignore]
    fn test_base_update_for_same_period() {
        let config_for_test = get_test_config();
        let init_slot = config_for_test.finalized_slot_before_new_period - ONE_EPOCH_IN_SLOTS - 1;
        let mut relay = get_relay_from_slot(true, init_slot, &config_for_test);
        relay.max_submitted_headers = 33;
        relay.max_blocks_for_finalization = 100;
>>>>>>> a8b43603

        let blocks = relay
            .get_execution_blocks_between(
                init_slot + 1,
                config_for_test.finalized_slot_before_new_period,
            )
            .unwrap();
        let mut last_slot_on_near = init_slot;
        let finality_slot = get_finalized_slot(&relay);

        assert_eq!(finality_slot, last_slot_on_near);

        relay.submit_execution_blocks(blocks.0, blocks.1, &mut last_slot_on_near);

        assert!(relay.send_light_client_updates_with_checks(blocks.1));

        let new_finality_slot = get_finalized_slot(&relay);

        assert_ne!(init_slot, new_finality_slot);
    }

    #[test]
    #[ignore]
    fn test_update_new_period_without_next_sync_committee() {
<<<<<<< HEAD
        let mut relay = get_relay_from_slot(true, FINALIZED_SLOT_BEFORE_NEW_PERIOD);
        relay.headers_batch_size = 33;
=======
        let config_for_test = get_test_config();
        let mut relay = get_relay_from_slot(
            true,
            config_for_test.finalized_slot_before_new_period,
            &config_for_test,
        );
        relay.max_submitted_headers = 33;
>>>>>>> a8b43603
        let blocks = relay
            .get_execution_blocks_between(
                config_for_test.finalized_slot_before_new_period + 1,
                config_for_test.finalized_slot_before_new_period + 100,
            )
            .unwrap();
        let mut last_slot_on_near = config_for_test.finalized_slot_before_new_period;

        relay.submit_execution_blocks(blocks.0, blocks.1, &mut last_slot_on_near);

        let attested_slot = relay
            .get_attested_slot(config_for_test.finalized_slot_before_new_period)
            .unwrap();
        let light_client_update =
            HandMadeFinalityLightClientUpdate::get_finality_light_client_update(
                &relay.beacon_rpc_client,
                attested_slot,
                false,
            )
            .unwrap();

        relay.send_specific_light_client_update(light_client_update);

        let new_finality_slot = get_finalized_slot(&relay);

        assert_eq!(
            config_for_test.finalized_slot_before_new_period,
            new_finality_slot
        );
    }

    #[test]
    #[ignore]
    fn test_send_light_client_update_from_file() {
        let config_for_test = get_test_config();
        let mut relay = get_relay_with_update_from_file(true, true, false, &config_for_test);
        let finality_slot = get_finalized_slot(&relay);
        relay.run(None);

        let new_finality_slot = get_finalized_slot(&relay);
        assert_ne!(finality_slot, new_finality_slot);
    }

    #[test]
    #[ignore]
    fn test_send_light_client_update_from_file_with_next_sync_committee() {
        let config_for_test = get_test_config();
        let mut relay = get_relay_with_update_from_file(true, true, true, &config_for_test);
        let finality_slot = get_finalized_slot(&relay);
        relay.run(None);

        let new_finality_slot = get_finalized_slot(&relay);
        assert_ne!(finality_slot, new_finality_slot);
    }

    #[test]
    #[ignore]
    fn test_max_finalized_blocks_8_epochs() {
        let config_for_test = get_test_config();
        let mut relay = get_relay(true, true, &config_for_test);
        relay.max_blocks_for_finalization = 10000;
        relay.headers_batch_size = 10000;

        let light_client_updates: Vec<LightClientUpdate> = serde_json::from_str(
            &std::fs::read_to_string(config_for_test.path_to_light_client_updates)
                .expect("Unable to read file"),
        )
        .unwrap();
<<<<<<< HEAD
        relay.send_specific_light_client_update(light_client_updates[7].clone());
=======
        let finalized_slot_8 = light_client_updates[8]
            .finality_update
            .header_update
            .beacon_header
            .slot;
>>>>>>> a8b43603

        let finalized_slot = get_finalized_slot(&relay);
        send_execution_blocks_between(&mut relay, finalized_slot + 1, finalized_slot_8);

        relay.send_specific_light_cleint_update(light_client_updates[8].clone());

        let finalized_slot = get_finalized_slot(&relay);
        assert_eq!(finalized_slot, finalized_slot_8);
    }

    #[test]
    #[ignore]
    #[should_panic]
    // Can't finalize 393 blocks
    fn test_max_finalized_blocks_9_epochs() {
        let config_for_test = get_test_config();
        let mut relay = get_relay(true, true, &get_test_config());
        relay.max_blocks_for_finalization = 10000;
        relay.headers_batch_size = 10000;

        let light_client_updates: Vec<LightClientUpdate> = serde_json::from_str(
            &std::fs::read_to_string(config_for_test.path_to_light_client_updates)
                .expect("Unable to read file"),
        )
        .unwrap();
<<<<<<< HEAD
        relay.send_specific_light_client_update(light_client_updates[8].clone());
=======
        let finalized_slot_9 = light_client_updates[9]
            .finality_update
            .header_update
            .beacon_header
            .slot;

        let finalized_slot = get_finalized_slot(&relay);
        send_execution_blocks_between(&mut relay, finalized_slot + 1, finalized_slot_9);

        relay.send_specific_light_cleint_update(light_client_updates[9].clone());
>>>>>>> a8b43603

        let finalized_slot = get_finalized_slot(&relay);
        assert_eq!(finalized_slot, finalized_slot_9);
    }
}<|MERGE_RESOLUTION|>--- conflicted
+++ resolved
@@ -1,7 +1,4 @@
-<<<<<<< HEAD
 use std::cmp;
-=======
->>>>>>> a8b43603
 use crate::beacon_rpc_client::BeaconRPCClient;
 use crate::config::Config;
 use crate::eth1_rpc_client::Eth1RPCClient;
@@ -25,6 +22,7 @@
 use std::cmp::max;
 use std::error::Error;
 use std::thread;
+use std::thread::sleep;
 use std::time::Duration;
 use std::vec::Vec;
 use types::Slot;
@@ -160,10 +158,6 @@
         LAST_ETH_SLOT.inc_by(cmp::max(0, last_eth2_slot as i64 - LAST_ETH_SLOT.get()));
         info!(target: "relay", "Last slot on ETH = {}", last_eth2_slot);
 
-<<<<<<< HEAD
-        if let Ok(last_block_number) = self.beacon_rpc_client.get_block_number_for_slot(Slot::new(last_eth2_slot)) {
-            CHAIN_EXECUTION_BLOCK_HEIGHT_ON_ETH.inc_by(cmp::max(0, last_block_number as i64 - CHAIN_EXECUTION_BLOCK_HEIGHT_ON_ETH.get()));
-=======
         if let Ok(last_block_number) = self
             .beacon_rpc_client
             .get_block_number_for_slot(Slot::new(last_eth2_slot))
@@ -172,7 +166,6 @@
                 0,
                 last_block_number as i64 - CHAIN_EXECUTION_BLOCK_HEIGHT_ON_ETH.get(),
             ));
->>>>>>> a8b43603
         }
 
         return if self.submit_only_finalized_blocks {
@@ -192,13 +185,6 @@
             &self.eth_client_contract,
         )?;
 
-<<<<<<< HEAD
-        LAST_ETH_SLOT_ON_NEAR
-            .inc_by(cmp::max(0,last_eth2_slot_on_near as i64 - LAST_ETH_SLOT_ON_NEAR.get()));
-
-        if let Ok(last_block_number) = self.beacon_rpc_client.get_block_number_for_slot(Slot::new(last_eth2_slot_on_near)) {
-            CHAIN_EXECUTION_BLOCK_HEIGHT_ON_NEAR.inc_by(cmp::max(0, last_block_number as i64 - CHAIN_EXECUTION_BLOCK_HEIGHT_ON_NEAR.get()));
-=======
         LAST_ETH_SLOT_ON_NEAR.inc_by(max(
             0,
             last_eth2_slot_on_near as i64 - LAST_ETH_SLOT_ON_NEAR.get(),
@@ -212,21 +198,12 @@
                 0,
                 last_block_number as i64 - CHAIN_EXECUTION_BLOCK_HEIGHT_ON_NEAR.get(),
             ));
->>>>>>> a8b43603
         }
 
         return Ok(last_eth2_slot_on_near);
     }
 
     fn get_last_finalized_slot_on_near(&self) -> Result<u64, Box<dyn Error>> {
-<<<<<<< HEAD
-        let last_finalized_slot_on_near = self.eth_client_contract.get_finalized_beacon_block_slot()?;
-        LAST_FINALIZED_ETH_SLOT_ON_NEAR
-            .inc_by(cmp::max(0, last_finalized_slot_on_near as i64 - LAST_FINALIZED_ETH_SLOT_ON_NEAR.get()));
-
-        if let Ok(last_block_number) = self.beacon_rpc_client.get_block_number_for_slot(Slot::new(last_finalized_slot_on_near)) {
-            CHAIN_FINALIZED_EXECUTION_BLOCK_HEIGHT_ON_NEAR.inc_by(cmp::max(0, last_block_number as i64 - CHAIN_FINALIZED_EXECUTION_BLOCK_HEIGHT_ON_NEAR.get()));
-=======
         let last_finalized_slot_on_near =
             self.eth_client_contract.get_finalized_beacon_block_slot()?;
         LAST_FINALIZED_ETH_SLOT_ON_NEAR.inc_by(max(
@@ -242,7 +219,6 @@
                 0,
                 last_block_number as i64 - CHAIN_FINALIZED_EXECUTION_BLOCK_HEIGHT_ON_NEAR.get(),
             ));
->>>>>>> a8b43603
         }
 
         Ok(last_finalized_slot_on_near)
@@ -254,13 +230,6 @@
             .get_last_finalized_slot_number()?
             .as_u64();
 
-<<<<<<< HEAD
-        LAST_FINALIZED_ETH_SLOT
-            .inc_by(cmp::max(0,last_finalized_slot_on_eth as i64 - LAST_FINALIZED_ETH_SLOT.get()));
-
-        if let Ok(last_block_number) = self.beacon_rpc_client.get_block_number_for_slot(Slot::new(last_finalized_slot_on_eth)) {
-            CHAIN_FINALIZED_EXECUTION_BLOCK_HEIGHT_ON_ETH.inc_by(cmp::max(0, last_block_number as i64 - CHAIN_FINALIZED_EXECUTION_BLOCK_HEIGHT_ON_ETH.get()));
-=======
         LAST_FINALIZED_ETH_SLOT.inc_by(max(
             0,
             last_finalized_slot_on_eth as i64 - LAST_FINALIZED_ETH_SLOT.get(),
@@ -274,7 +243,6 @@
                 0,
                 last_block_number as i64 - CHAIN_FINALIZED_EXECUTION_BLOCK_HEIGHT_ON_ETH.get(),
             ));
->>>>>>> a8b43603
         }
 
         Ok(last_finalized_slot_on_eth)
@@ -708,9 +676,6 @@
 
             info!(target: "relay", "Successful light client update submission! Transaction URL: https://explorer.{}.near.org/transactions/{}",
                                   self.near_network_name, execution_outcome.transaction.hash);
-<<<<<<< HEAD
-            thread::sleep(Duration::from_secs(self.sleep_time_after_submission_secs));
-=======
 
             let finalized_block_number = return_on_fail!(
                 self.beacon_rpc_client
@@ -727,7 +692,6 @@
 
             info!(target: "relay", "Finalized block number from light client update = {}", finalized_block_number);
             sleep(Duration::from_secs(self.sleep_time_after_submission_secs));
->>>>>>> a8b43603
         } else {
             debug!(target: "relay", "Finalized block for light client update is not found on NEAR. Skipping send light client update");
         }
@@ -844,9 +808,7 @@
                 .expect("Unable to read file"),
         )
         .unwrap();
-<<<<<<< HEAD
-        relay.send_specific_light_client_update(light_client_updates[1].clone());
-=======
+
         let finalized_slot_1 = light_client_updates[1]
             .finality_update
             .header_update
@@ -858,8 +820,7 @@
         let finalized_slot = get_finalized_slot(&relay);
         assert_eq!(finalized_slot, config_for_test.first_slot);
 
-        relay.send_specific_light_cleint_update(light_client_updates[1].clone());
->>>>>>> a8b43603
+        relay.send_specific_light_client_update(light_client_updates[1].clone());
 
         let finalized_slot = get_finalized_slot(&relay);
         assert_eq!(finalized_slot, finalized_slot_1);
@@ -1187,14 +1148,9 @@
 
     #[test]
     fn test_too_often_updates() {
-<<<<<<< HEAD
-        let mut relay = get_relay(true, false);
+        let config_for_test = get_test_config();
+        let mut relay = get_relay(true, false, &config_for_test);
         relay.interval_between_light_client_updates_submission_in_epochs = 2;
-=======
-        let config_for_test = get_test_config();
-        let mut relay = get_relay(true, false, &config_for_test);
-        relay.light_client_updates_submission_frequency_in_epochs = 2;
->>>>>>> a8b43603
 
         let finality_slot = get_finalized_slot(&relay);
 
@@ -1222,17 +1178,13 @@
     #[test]
     #[ignore]
     fn test_base_update_for_new_period() {
-<<<<<<< HEAD
-        let mut relay = get_relay_from_slot(true, FINALIZED_SLOT_BEFORE_NEW_PERIOD);
-        relay.headers_batch_size = 33;
-=======
         let config_for_test = get_test_config();
         let mut relay = get_relay_from_slot(
             true,
             config_for_test.finalized_slot_before_new_period,
             &config_for_test,
         );
-        relay.max_submitted_headers = 33;
+        relay.headers_batch_size = 33;
         relay.max_blocks_for_finalization = 100;
 
         let blocks = relay
@@ -1269,9 +1221,8 @@
         let config_for_test = get_test_config();
         let init_slot = config_for_test.finalized_slot_before_new_period - ONE_EPOCH_IN_SLOTS - 1;
         let mut relay = get_relay_from_slot(true, init_slot, &config_for_test);
-        relay.max_submitted_headers = 33;
+        relay.headers_batch_size = 33;
         relay.max_blocks_for_finalization = 100;
->>>>>>> a8b43603
 
         let blocks = relay
             .get_execution_blocks_between(
@@ -1296,18 +1247,13 @@
     #[test]
     #[ignore]
     fn test_update_new_period_without_next_sync_committee() {
-<<<<<<< HEAD
-        let mut relay = get_relay_from_slot(true, FINALIZED_SLOT_BEFORE_NEW_PERIOD);
-        relay.headers_batch_size = 33;
-=======
         let config_for_test = get_test_config();
         let mut relay = get_relay_from_slot(
             true,
             config_for_test.finalized_slot_before_new_period,
             &config_for_test,
         );
-        relay.max_submitted_headers = 33;
->>>>>>> a8b43603
+        relay.headers_batch_size = 33;
         let blocks = relay
             .get_execution_blocks_between(
                 config_for_test.finalized_slot_before_new_period + 1,
@@ -1376,20 +1322,16 @@
                 .expect("Unable to read file"),
         )
         .unwrap();
-<<<<<<< HEAD
-        relay.send_specific_light_client_update(light_client_updates[7].clone());
-=======
         let finalized_slot_8 = light_client_updates[8]
             .finality_update
             .header_update
             .beacon_header
             .slot;
->>>>>>> a8b43603
 
         let finalized_slot = get_finalized_slot(&relay);
         send_execution_blocks_between(&mut relay, finalized_slot + 1, finalized_slot_8);
 
-        relay.send_specific_light_cleint_update(light_client_updates[8].clone());
+        relay.send_specific_light_client_update(light_client_updates[8].clone());
 
         let finalized_slot = get_finalized_slot(&relay);
         assert_eq!(finalized_slot, finalized_slot_8);
@@ -1410,9 +1352,7 @@
                 .expect("Unable to read file"),
         )
         .unwrap();
-<<<<<<< HEAD
-        relay.send_specific_light_client_update(light_client_updates[8].clone());
-=======
+
         let finalized_slot_9 = light_client_updates[9]
             .finality_update
             .header_update
@@ -1422,8 +1362,7 @@
         let finalized_slot = get_finalized_slot(&relay);
         send_execution_blocks_between(&mut relay, finalized_slot + 1, finalized_slot_9);
 
-        relay.send_specific_light_cleint_update(light_client_updates[9].clone());
->>>>>>> a8b43603
+        relay.send_specific_light_client_update(light_client_updates[9].clone());
 
         let finalized_slot = get_finalized_slot(&relay);
         assert_eq!(finalized_slot, finalized_slot_9);
