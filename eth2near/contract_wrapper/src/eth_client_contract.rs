--- conflicted
+++ resolved
@@ -15,10 +15,7 @@
 use std::string::String;
 use serde::Serialize;
 
-<<<<<<< HEAD
-=======
 /// Implementation for interaction with Ethereum Light Client Contract on NEAR.
->>>>>>> a8b43603
 pub struct EthClientContract {
     /// last submitted slot by this relay
     last_slot: u64,
