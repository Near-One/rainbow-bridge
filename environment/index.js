--- conflicted
+++ resolved
@@ -1,67 +1,3 @@
-<<<<<<< HEAD
-const { EthClientSetup } = require('./lib/eth-client-setup');
-const { EthRelay } = require('./lib/eth-relay');
-const { EthProofExtractor } = require('./lib/eth-proof-extractor');
-const { EthProverTester } = require('./lib/eth-prover-tester');
-const { Eth2NearTransferExample } = require('./lib/eth2near-transfer-example');
-const nearlib = require('nearlib');
-
-(async function () {
-    switch (process.argv[2]) {
-        case 'eth_client_setup': {
-            const setup = new EthClientSetup();
-            await setup.initialize();
-            break;
-        }
-        case 'start_ethrelay': {
-            const setup = new EthClientSetup();
-            await setup.initialize();
-            const ethRelay = new EthRelay();
-            ethRelay.initialize(setup.ethClientContract, process.env.ETH_NODE_URL);
-            await ethRelay.run();
-            break;
-        }
-        case 'extract_proof': {
-            const ethProofExtractor = new EthProofExtractor();
-            ethProofExtractor.initialize(process.env.ETH_NODE_URL);
-            await ethProofExtractor.debugPrint(process.env.TX_HASH);
-            ethProofExtractor.destroy()
-            break;
-        }
-        case 'test_ethprover': {
-            const setup = new EthClientSetup();
-            await setup.initialize();
-            const tester = new EthProverTester(process.env.ETH_NODE_URL, setup.ethClientContract, setup.ethProverContract);
-            console.log("TESTING");
-            await tester.run();
-            tester.destroy();
-            console.log("DONE");
-            break;
-        }
-        case 'eth2near_transfer': {
-            const setup = new EthClientSetup();
-            await setup.initialize();
-
-            const transfer = new Eth2NearTransferExample(
-                setup.ethProverContract,
-                setup.nearLockerContract,
-                setup.nearTokenContract,
-                process.env.ETH_NODE_URL,
-                process.env.ETH_MASTER_SK,
-                process.env.ETH_CONTRACTS_DIR,
-                process.env.NEAR_USER_ACCOUNT
-                );
-            await transfer.initialize();
-            await transfer.run();
-            break;
-        }
-        default: {
-            console.log(`Unrecognized command ${process.argv}`);
-            process.exit(1);
-        }
-    }
-})()
-=======
 'use strict'
 
 const {program} = require('commander');
@@ -82,5 +18,4 @@
     .option('--core-src <core_src>', 'Path to the nearcore source', '');
 program.command('test').action(TestCommand.execute);
 
-program.parse(process.argv);
->>>>>>> 40e99002
+program.parse(process.argv);