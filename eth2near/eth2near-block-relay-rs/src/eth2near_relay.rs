--- conflicted
+++ resolved
@@ -138,14 +138,9 @@
         LAST_ETH_SLOT.inc_by(cmp::max(0, last_eth2_slot as i64 - LAST_ETH_SLOT.get()));
         info!(target: "relay", "Last slot on ETH = {}", last_eth2_slot);
 
-<<<<<<< HEAD
-        let last_block_number = self.beacon_rpc_client.get_block_number_for_slot(Slot::new(last_eth2_slot))?;
-        CHAIN_EXECUTION_BLOCK_HEIGHT_ON_ETH.inc_by(cmp::max(0, last_block_number as i64 - CHAIN_EXECUTION_BLOCK_HEIGHT_ON_ETH.get()));
-=======
         if let Ok(last_block_number) = self.beacon_rpc_client.get_block_number_for_slot(Slot::new(last_eth2_slot)) {
-            CHAIN_EXECUTION_BLOCK_HEIGHT_ON_ETH.inc_by(max(0, last_block_number as i64 - CHAIN_EXECUTION_BLOCK_HEIGHT_ON_ETH.get()));
-        }
->>>>>>> d73aef63
+            CHAIN_EXECUTION_BLOCK_HEIGHT_ON_ETH.inc_by(cmp::max(0, last_block_number as i64 - CHAIN_EXECUTION_BLOCK_HEIGHT_ON_ETH.get()));
+        }
 
         return if self.submit_only_finalized_blocks {
             Ok(self.beacon_rpc_client.get_last_finalized_slot_number()?.as_u64())
@@ -165,11 +160,7 @@
             .inc_by(cmp::max(0,last_eth2_slot_on_near as i64 - LAST_ETH_SLOT_ON_NEAR.get()));
 
         if let Ok(last_block_number) = self.beacon_rpc_client.get_block_number_for_slot(Slot::new(last_eth2_slot_on_near)) {
-<<<<<<< HEAD
             CHAIN_EXECUTION_BLOCK_HEIGHT_ON_NEAR.inc_by(cmp::max(0, last_block_number as i64 - CHAIN_EXECUTION_BLOCK_HEIGHT_ON_NEAR.get()));
-=======
-            CHAIN_EXECUTION_BLOCK_HEIGHT_ON_NEAR.inc_by(max(0, last_block_number as i64 - CHAIN_EXECUTION_BLOCK_HEIGHT_ON_NEAR.get()));
->>>>>>> d73aef63
         }
 
         return Ok(last_eth2_slot_on_near);
@@ -180,14 +171,9 @@
         LAST_FINALIZED_ETH_SLOT_ON_NEAR
             .inc_by(cmp::max(0, last_finalized_slot_on_near as i64 - LAST_FINALIZED_ETH_SLOT_ON_NEAR.get()));
 
-<<<<<<< HEAD
-        let last_block_number = self.beacon_rpc_client.get_block_number_for_slot(Slot::new(last_finalized_slot_on_near))?;
-        CHAIN_FINALIZED_EXECUTION_BLOCK_HEIGHT_ON_NEAR.inc_by(cmp::max(0, last_block_number as i64 - CHAIN_FINALIZED_EXECUTION_BLOCK_HEIGHT_ON_NEAR.get()));
-=======
         if let Ok(last_block_number) = self.beacon_rpc_client.get_block_number_for_slot(Slot::new(last_finalized_slot_on_near)) {
-            CHAIN_FINALIZED_EXECUTION_BLOCK_HEIGHT_ON_NEAR.inc_by(max(0, last_block_number as i64 - CHAIN_FINALIZED_EXECUTION_BLOCK_HEIGHT_ON_NEAR.get()));
-        }
->>>>>>> d73aef63
+            CHAIN_FINALIZED_EXECUTION_BLOCK_HEIGHT_ON_NEAR.inc_by(cmp::max(0, last_block_number as i64 - CHAIN_FINALIZED_EXECUTION_BLOCK_HEIGHT_ON_NEAR.get()));
+        }
 
         Ok(last_finalized_slot_on_near)
     }
@@ -200,14 +186,9 @@
         LAST_FINALIZED_ETH_SLOT
             .inc_by(cmp::max(0,last_finalized_slot_on_eth as i64 - LAST_FINALIZED_ETH_SLOT.get()));
 
-<<<<<<< HEAD
-        let last_block_number = self.beacon_rpc_client.get_block_number_for_slot(Slot::new(last_finalized_slot_on_eth))?;
-        CHAIN_FINALIZED_EXECUTION_BLOCK_HEIGHT_ON_ETH.inc_by(cmp::max(0, last_block_number as i64 - CHAIN_FINALIZED_EXECUTION_BLOCK_HEIGHT_ON_ETH.get()));
-=======
         if let Ok(last_block_number) = self.beacon_rpc_client.get_block_number_for_slot(Slot::new(last_finalized_slot_on_eth)) {
-            CHAIN_FINALIZED_EXECUTION_BLOCK_HEIGHT_ON_ETH.inc_by(max(0, last_block_number as i64 - CHAIN_FINALIZED_EXECUTION_BLOCK_HEIGHT_ON_ETH.get()));
-        }
->>>>>>> d73aef63
+            CHAIN_FINALIZED_EXECUTION_BLOCK_HEIGHT_ON_ETH.inc_by(cmp::max(0, last_block_number as i64 - CHAIN_FINALIZED_EXECUTION_BLOCK_HEIGHT_ON_ETH.get()));
+        }
 
         Ok(last_finalized_slot_on_eth)
     }
