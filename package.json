{
  "name": "rainbow-bridge-cli",
  "version": "2.0.0",
  "description": "CLI to set up the environment needed for the bridge to work.",
  "main": "index.js",
  "bin": {
    "rainbow-bridge": "./index.js",
    "rainbow": "./index.js"
  },
  "author": "Near Inc.",
  "repository": {
    "type": "git",
    "url": "git+https://github.com/near/rainbow-bridge.git"
  },
  "license": "MIT",
  "keywords": [
    "nearprotocol",
    "decentralized",
    "blockchain",
    "ethereum",
    "bridge"
  ],
  "dependencies": {
    "bn.js": "^5.1.3",
    "commander": "^5.1.0",
    "eth-object": "near/eth-object#54e03b8aac8208cf724e206d49ffb8bdd30451d7",
    "eth-util-lite": "near/eth-util-lite#master",
    "ethereumjs-util": "^6.2.0",
    "near-api-js": "^0.26.0",
    "node-fetch": "^2.6.0",
    "pm2": "^4.4.0",
    "pm2-promise": "^2.0.1",
<<<<<<< HEAD
    "rainbow-bridge-lib": "2.0.0",
=======
    "rainbow-bridge-lib": "^2.0.0",
>>>>>>> faf00ee4
    "rainbow-bridge-rs": "1.0.2",
    "rainbow-bridge-sol": "2.0.0",
    "request": "^2.88.2",
    "web3": "=1.2.6",
    "rainbow-token-connector": "near/rainbow-token-connector#87ba0a1a8268f26ff58b67a6139ddb74f8eecce6"
  },
  "devDependencies": {
    "eslint": "^6.8.0",
    "eslint-config-standard": "^14.1.1",
    "eslint-plugin-import": "^2.20.2",
    "eslint-plugin-node": "^11.1.0",
    "eslint-plugin-promise": "^4.0.1",
    "eslint-plugin-standard": "^4.0.0",
    "typescript": "^3.9.5"
  },
  "scripts": {
    "lint": "eslint .",
    "lint:fix": "eslint . --fix",
    "check": "tsc"
  },
  "prettier": {
    "trailingComma": "es5",
    "tabWidth": 2,
    "semi": false,
    "singleQuote": true
  }
}<|MERGE_RESOLUTION|>--- conflicted
+++ resolved
@@ -1,6 +1,6 @@
 {
   "name": "rainbow-bridge-cli",
-  "version": "2.0.0",
+  "version": "3.0.0",
   "description": "CLI to set up the environment needed for the bridge to work.",
   "main": "index.js",
   "bin": {
@@ -30,16 +30,12 @@
     "node-fetch": "^2.6.0",
     "pm2": "^4.4.0",
     "pm2-promise": "^2.0.1",
-<<<<<<< HEAD
-    "rainbow-bridge-lib": "2.0.0",
-=======
-    "rainbow-bridge-lib": "^2.0.0",
->>>>>>> faf00ee4
+    "rainbow-bridge-lib": "^3.0.0",
     "rainbow-bridge-rs": "1.0.2",
     "rainbow-bridge-sol": "2.0.0",
+    "rainbow-token-connector": "near/rainbow-token-connector#87ba0a1a8268f26ff58b67a6139ddb74f8eecce6",
     "request": "^2.88.2",
-    "web3": "=1.2.6",
-    "rainbow-token-connector": "near/rainbow-token-connector#87ba0a1a8268f26ff58b67a6139ddb74f8eecce6"
+    "web3": "=1.2.6"
   },
   "devDependencies": {
     "eslint": "^6.8.0",
