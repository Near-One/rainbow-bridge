--- conflicted
+++ resolved
@@ -80,13 +80,10 @@
   
     - command: |
         source ~/.nvm/nvm.sh
-<<<<<<< HEAD
+        source ~/.yarn/yarn.sh
         cd environment
         yarn
         cd ..
-=======
-        source ~/.yarn/yarn.sh
->>>>>>> 78dc5e92
         cd libs-sol/nearbridge
         yarn
         yarn test
@@ -173,13 +170,10 @@
   
     - command: |
         source ~/.nvm/nvm.sh
-<<<<<<< HEAD
+        source ~/.yarn/yarn.sh
         cd environment
         yarn
         cd ..
-=======
-        source ~/.yarn/yarn.sh
->>>>>>> 78dc5e92
         ci/test_verify_near_headers.sh
     
       label: "verify near headers"
