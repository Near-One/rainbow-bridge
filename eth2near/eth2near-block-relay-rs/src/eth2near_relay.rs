use std::cmp::max;
use crate::beacon_rpc_client::BeaconRPCClient;
use crate::config::Config;
use crate::eth1_rpc_client::Eth1RPCClient;
use crate::hand_made_finality_light_client_update::HandMadeFinalityLightClientUpdate;
use crate::last_slot_searcher::LastSlotSearcher;
use crate::near_rpc_client::NearRPCClient;
use crate::prometheus_metrics;
use crate::prometheus_metrics::{CHAIN_EXECUTION_BLOCK_HEIGHT_ON_ETH, CHAIN_EXECUTION_BLOCK_HEIGHT_ON_NEAR, CHAIN_FINALIZED_EXECUTION_BLOCK_HEIGHT_ON_ETH, CHAIN_FINALIZED_EXECUTION_BLOCK_HEIGHT_ON_NEAR, FAILS_ON_HEADERS_SUBMISSION, FAILS_ON_UPDATES_SUBMISSION, LAST_ETH_SLOT, LAST_ETH_SLOT_ON_NEAR, LAST_FINALIZED_ETH_SLOT, LAST_FINALIZED_ETH_SLOT_ON_NEAR};
use crate::relay_errors::NoBlockForSlotError;
use bitvec::macros::internal::funty::Fundamental;
use contract_wrapper::eth_client_contract_trait::EthClientContractTrait;
use eth_types::eth2::LightClientUpdate;
use eth_types::BlockHeader;
use log::{debug, info, trace, warn};
use near_primitives::views::FinalExecutionStatus;
use std::error::Error;
use std::thread::sleep;
use std::thread::spawn;
use std::time::Duration;
use std::vec::Vec;
use types::Slot;

const ONE_EPOCH_IN_SLOTS: u64 = 32;

macro_rules! skip_fail {
    ($res:expr, $msg:expr, $sleep_time:expr) => {
        match $res {
            Ok(val) => val,
            Err(e) => {
                warn!(target: "relay", "{}. Error: {}", $msg, e);
                trace!(target: "relay", "Sleep {} secs before next loop", $sleep_time);
                sleep(Duration::from_secs($sleep_time));
                continue;
            }
        }
    };
}

macro_rules! return_on_fail {
    ($res:expr, $msg:expr) => {
        match $res {
            Ok(val) => val,
            Err(e) => {
                warn!(target: "relay", "{}. Error: {}", $msg, e);
                return;
            }
        }
    };
}

macro_rules! return_val_on_fail {
    ($res:expr, $msg:expr, $val:expr) => {
        match $res {
            Ok(val) => val,
            Err(e) => {
                warn!(target: "relay", "{}. Error: {}", $msg, e);
                return $val;
            }
        }
    };
}

macro_rules! return_on_fail_and_sleep {
    ($res:expr, $msg:expr, $sleep_time:expr) => {
        match $res {
            Ok(val) => val,
            Err(e) => {
                warn!(target: "relay", "{}. Error: {}", $msg, e);
                trace!(target: "relay", "Sleep {} secs before next loop", $sleep_time);
                sleep(Duration::from_secs($sleep_time));
                return;
            }
        }
    };
}

pub struct Eth2NearRelay {
    beacon_rpc_client: BeaconRPCClient,
    eth1_rpc_client: Eth1RPCClient,
    near_rpc_client: NearRPCClient,
    eth_client_contract: Box<dyn EthClientContractTrait>,
    max_submitted_headers: u64,
    network: String,
    light_client_updates_submission_frequency_in_epochs: u64,
    max_blocks_for_finalization: u64,
    near_network_name: String,
    last_slot_searcher: LastSlotSearcher,
    terminate: bool,
    submit_only_finalized_blocks: bool,
    next_light_client_update: Option<LightClientUpdate>,
    sleep_time_on_sync_secs: u64,
    sleep_time_after_submission_secs: u64,
}

impl Eth2NearRelay {
    pub fn init(
        config: &Config,
        eth_contract: Box<dyn EthClientContractTrait>,
        enable_binsearch: bool,
        submit_only_finalized_blocks: bool,
    ) -> Self {
        info!(target: "relay", "=== Relay initialization === ");

        let beacon_rpc_client = BeaconRPCClient::new(
            &config.beacon_endpoint,
            config.eth_requests_timeout_seconds,
            config.state_requests_timeout_seconds,
        );
        let next_light_client_update =
            Self::get_light_client_update_from_file(config, &beacon_rpc_client).unwrap();

        let eth2near_relay = Eth2NearRelay {
            beacon_rpc_client,
            eth1_rpc_client: Eth1RPCClient::new(&config.eth1_endpoint),
            eth_client_contract: eth_contract,
            near_rpc_client: NearRPCClient::new(&config.near_endpoint),
            max_submitted_headers: config.total_submit_headers as u64,
            network: config.network.to_string(),
            light_client_updates_submission_frequency_in_epochs: config
                .light_client_updates_submission_frequency_in_epochs,
            max_blocks_for_finalization: config.max_blocks_for_finalization,
            near_network_name: config.near_network_id.to_string(),
            last_slot_searcher: LastSlotSearcher::new(enable_binsearch),
            terminate: false,
            submit_only_finalized_blocks,
            next_light_client_update,
            sleep_time_on_sync_secs: config.sleep_time_on_sync_secs,
            sleep_time_after_submission_secs: config.sleep_time_after_submission_secs,
        };

        if !eth2near_relay
            .eth_client_contract
            .is_submitter_registered(None)
            .unwrap_or_else(|e| panic!("Failed to check if the submitter registered. Err {}", e))
        {
            eth2near_relay
                .eth_client_contract
                .register_submitter()
                .unwrap();
        }

        if let Some(port) = config.prometheus_metrics_port {
            spawn(move || prometheus_metrics::run_prometheus_service(port));
        }

        eth2near_relay
    }

    fn get_max_slot_for_submission(&self) -> Result<u64, Box<dyn Error>> {
        let last_eth2_slot = self.beacon_rpc_client.get_last_slot_number()?.as_u64();
        LAST_ETH_SLOT.inc_by(max(0, last_eth2_slot as i64 - LAST_ETH_SLOT.get()));
        info!(target: "relay", "Last slot on ETH = {}", last_eth2_slot);

        if let Ok(last_block_number) = self.beacon_rpc_client.get_block_number_for_slot(Slot::new(last_eth2_slot)) {
            CHAIN_EXECUTION_BLOCK_HEIGHT_ON_ETH.inc_by(max(0, last_block_number as i64 - CHAIN_EXECUTION_BLOCK_HEIGHT_ON_ETH.get()));
        }

        return if self.submit_only_finalized_blocks {
            Ok(self.beacon_rpc_client.get_last_finalized_slot_number()?.as_u64())
        } else {
            Ok(last_eth2_slot)
        }
    }

    fn get_last_eth2_slot_on_near(&mut self, max_slot: u64) -> Result<u64, Box<dyn Error>> {
        let last_eth2_slot_on_near = self.last_slot_searcher.get_last_slot(
            max_slot,
            &self.beacon_rpc_client,
            &self.eth_client_contract
        )?;

        LAST_ETH_SLOT_ON_NEAR
            .inc_by(max(0,last_eth2_slot_on_near as i64 - LAST_ETH_SLOT_ON_NEAR.get()));

        if let Ok(last_block_number) = self.beacon_rpc_client.get_block_number_for_slot(Slot::new(last_eth2_slot_on_near)) {
            CHAIN_EXECUTION_BLOCK_HEIGHT_ON_NEAR.inc_by(max(0, last_block_number as i64 - CHAIN_EXECUTION_BLOCK_HEIGHT_ON_NEAR.get()));
        }

        return Ok(last_eth2_slot_on_near);
    }

    fn get_last_finalized_slot_on_near(&self) -> Result<u64, Box<dyn Error>> {
        let last_finalized_slot_on_near = self.eth_client_contract.get_finalized_beacon_block_slot()?;
        LAST_FINALIZED_ETH_SLOT_ON_NEAR
            .inc_by(max(0, last_finalized_slot_on_near as i64 - LAST_FINALIZED_ETH_SLOT_ON_NEAR.get()));

        if let Ok(last_block_number) = self.beacon_rpc_client.get_block_number_for_slot(Slot::new(last_finalized_slot_on_near)) {
            CHAIN_FINALIZED_EXECUTION_BLOCK_HEIGHT_ON_NEAR.inc_by(max(0, last_block_number as i64 - CHAIN_FINALIZED_EXECUTION_BLOCK_HEIGHT_ON_NEAR.get()));
        }

        Ok(last_finalized_slot_on_near)
    }

    fn get_last_finalized_slot_on_eth(&self) -> Result<u64, Box<dyn Error>> {
        let last_finalized_slot_on_eth = self
            .beacon_rpc_client
            .get_last_finalized_slot_number()?.as_u64();

        LAST_FINALIZED_ETH_SLOT
            .inc_by(max(0,last_finalized_slot_on_eth as i64 - LAST_FINALIZED_ETH_SLOT.get()));

        if let Ok(last_block_number) = self.beacon_rpc_client.get_block_number_for_slot(Slot::new(last_finalized_slot_on_eth)) {
            CHAIN_FINALIZED_EXECUTION_BLOCK_HEIGHT_ON_ETH.inc_by(max(0, last_block_number as i64 - CHAIN_FINALIZED_EXECUTION_BLOCK_HEIGHT_ON_ETH.get()));
        }

        Ok(last_finalized_slot_on_eth)
    }

    pub fn run(&mut self, max_iterations: Option<u64>) {
        info!(target: "relay", "=== Relay running ===");
        let mut iter_id = 0;
        while !self.terminate {
            let mut were_submission_on_iter: bool = false;
            iter_id += 1;
            self.set_terminate(iter_id, max_iterations);
            skip_fail!(
                self.wait_for_synchronization(),
                "Fail to get sync status",
                self.sleep_time_on_sync_secs
            );

            info!(target: "relay", "== New relay loop ==");
            sleep(Duration::from_secs(12));

            let max_slot_for_submission: u64 = skip_fail!(
                self.get_max_slot_for_submission(),
                "Fail to get last slot on Eth",
                self.sleep_time_on_sync_secs);

            let mut last_eth2_slot_on_near: u64 = skip_fail!(
                self.get_last_eth2_slot_on_near(max_slot_for_submission),
                "Fail to get last slot on NEAR",
                self.sleep_time_on_sync_secs
            );

            info!(target: "relay", "Last slot on near = {}; max slot for submission = {}",
                  last_eth2_slot_on_near, max_slot_for_submission);

            if last_eth2_slot_on_near < max_slot_for_submission {
                info!(target: "relay", "= Creating headers batch =");

                let (headers, current_slot) = skip_fail!(
                    self.get_execution_blocks_between(
                        last_eth2_slot_on_near + 1,
                        max_slot_for_submission,
                    ),
                    "Network problems during fetching execution blocks",
                    self.sleep_time_on_sync_secs
                );
                self.submit_execution_blocks(headers, current_slot, &mut last_eth2_slot_on_near);
                were_submission_on_iter = true;
            }

<<<<<<< HEAD
            were_submission_on_iter |=
                self.send_light_client_updates_with_checks(last_eth2_slot_on_near);
=======
            let last_finalized_slot_on_near: u64 = skip_fail!(
                self.get_last_finalized_slot_on_near(),
                "Error on getting finalized block slot on NEAR. Skipping sending light client update",
                self.sleep_time_on_sync_secs
            );

            let last_finalized_slot_on_eth: u64 = skip_fail!(
                self.get_last_finalized_slot_on_eth(),
                "Error on getting last finalized slot on Ethereum. Skipping sending light client update",
                self.sleep_time_on_sync_secs);

            trace!(target: "relay", "last_finalized_slot on near/eth {}/{}", last_finalized_slot_on_near, last_finalized_slot_on_eth);

            if self.is_enough_blocks_for_light_client_update(
                last_eth2_slot_on_near,
                last_finalized_slot_on_near,
                last_finalized_slot_on_eth,
            ) {
                self.send_light_client_updates(
                    last_eth2_slot_on_near,
                    last_finalized_slot_on_near,
                    last_finalized_slot_on_eth,
                );
                were_submission_on_iter = true;
            }
>>>>>>> d73aef63

            if !were_submission_on_iter {
                info!(target: "relay", "Sync with ETH network. Sleep {} secs", self.sleep_time_on_sync_secs);
                sleep(Duration::from_secs(self.sleep_time_on_sync_secs));
            }
        }
    }

    fn wait_for_synchronization(&self) -> Result<(), Box<dyn Error>> {
        while self.beacon_rpc_client.is_syncing()?
            || self.eth1_rpc_client.is_syncing()?
            || self.near_rpc_client.is_syncing()?
        {
            info!(target: "relay", "Waiting for sync...");
            sleep(Duration::from_secs(self.sleep_time_on_sync_secs));
        }
        Ok(())
    }

    fn get_light_client_update_from_file(
        config: &Config,
        beacon_rpc_client: &BeaconRPCClient,
    ) -> Result<Option<LightClientUpdate>, Box<dyn Error>> {
        let mut next_light_client_update: Option<LightClientUpdate> = None;
        if let Some(path_to_attested_state) = config.clone().path_to_attested_state {
            match config.clone().path_to_finality_state {
                Some(path_to_finality_state) => {
                    next_light_client_update = Some(
                        HandMadeFinalityLightClientUpdate::get_light_client_update_from_file_with_next_sync_committee(
                            beacon_rpc_client,
                            &path_to_attested_state,
                            &path_to_finality_state,
                        ).unwrap(),
                    );
                }
                None => {
                    next_light_client_update = Some(
                        HandMadeFinalityLightClientUpdate::get_finality_light_client_update_from_file(
                            beacon_rpc_client,
                            &path_to_attested_state,
                        ).unwrap(),
                    );
                }
            }
        }
        Ok(next_light_client_update)
    }

    fn set_terminate(&mut self, iter_id: u64, max_iterations: Option<u64>) {
        if let Some(max_iter) = max_iterations {
            if iter_id > max_iter {
                self.terminate = true;
            }
        }
    }

    fn get_execution_blocks_between(
        &self,
        start_slot: u64,
        last_eth2_slot_on_eth_chain: u64,
    ) -> Result<(Vec<BlockHeader>, u64), Box<dyn Error>> {
        let mut headers: Vec<BlockHeader> = vec![];
        let mut current_slot = start_slot;

        while headers.len() < self.max_submitted_headers as usize
            && current_slot <= last_eth2_slot_on_eth_chain
        {
            debug!(target: "relay", "Try add block header for slot={}, headers len={}/{}", current_slot, headers.len(), self.max_submitted_headers);
            match self.get_execution_block_by_slot(current_slot) {
                Ok(eth1_header) => headers.push(eth1_header),
                Err(err) => match err.downcast_ref::<NoBlockForSlotError>() {
                    Some(_) => {
                        current_slot += 1;
                        continue;
                    }
                    None => return Err(err),
                },
            }
            current_slot += 1;
        }

        Ok((headers, current_slot))
    }

    fn submit_execution_blocks(
        &mut self,
        headers: Vec<BlockHeader>,
        current_slot: u64,
        last_eth2_slot_on_near: &mut u64,
    ) {
        info!(target: "relay", "Try submit headers from slot={} to {} to NEAR", *last_eth2_slot_on_near + 1, current_slot - 1);
        let execution_outcome = return_on_fail!(
            self.eth_client_contract
                .send_headers(&headers, current_slot - 1),
            "Error on header submission"
        );

        if let FinalExecutionStatus::Failure(error_message) = execution_outcome.status {
            FAILS_ON_HEADERS_SUBMISSION.inc();
            warn!(target: "relay", "FAIL status on Headers submission. Error: {:?}", error_message);
        }

        *last_eth2_slot_on_near = current_slot - 1;
        info!(target: "relay", "Successful headers submission! Transaction URL: https://explorer.{}.near.org/transactions/{}",
                                  self.near_network_name, execution_outcome.transaction.hash);
        sleep(Duration::from_secs(self.sleep_time_after_submission_secs));
    }

    fn verify_bls_signature_for_finality_update(
        &mut self,
        light_client_update: &LightClientUpdate,
    ) -> Result<bool, Box<dyn Error>> {
        let signature_slot_period =
            BeaconRPCClient::get_period_for_slot(light_client_update.signature_slot);
        let finalized_slot_period = BeaconRPCClient::get_period_for_slot(
            self.eth_client_contract.get_finalized_beacon_block_slot()?,
        );

        let light_client_state = self.eth_client_contract.get_light_client_state()?;

        let sync_committee = if signature_slot_period == finalized_slot_period {
            light_client_state.current_sync_committee
        } else {
            light_client_state.next_sync_committee
        };

        finality_update_verify::is_correct_finality_update(
            &self.network,
            light_client_update,
            sync_committee,
        )
    }

    fn get_execution_block_by_slot(&self, slot: u64) -> Result<BlockHeader, Box<dyn Error>> {
        match self
            .beacon_rpc_client
            .get_block_number_for_slot(types::Slot::new(slot))
        {
            Ok(block_number) => self
                .eth1_rpc_client
                .get_block_header_by_number(block_number),
            Err(err) => Err(err),
        }
    }
}

// Implementation of functions for submitting light client updates
impl Eth2NearRelay {
    fn is_enough_blocks_for_light_client_update(
        &self,
        last_submitted_slot: u64,
        last_finalized_slot_on_near: u64,
        last_finalized_slot_on_eth: u64,
    ) -> bool {
        if (last_submitted_slot as i64) - (last_finalized_slot_on_near as i64)
            < (ONE_EPOCH_IN_SLOTS * self.light_client_updates_submission_frequency_in_epochs) as i64
        {
            info!(target: "relay", "Light client update were send less then {} epochs ago. Skipping sending light client update", self.light_client_updates_submission_frequency_in_epochs);
            return false;
        }

        if last_finalized_slot_on_eth <= last_finalized_slot_on_near {
            info!(target: "relay", "Last finalized slot on Eth equal to last finalized slot on NEAR. Skipping sending light client update.");
            return false;
        }

        true
    }

    fn is_shot_run_mode(&self) -> bool {
        self.next_light_client_update.is_some()
    }

    fn send_light_client_updates_with_checks(&mut self, last_submitted_slot: u64) -> bool {
        let last_finalized_slot_on_near: u64 = return_val_on_fail!(
            self.eth_client_contract.get_finalized_beacon_block_slot(),
            "Error on getting finalized block hash. Skipping sending light client update",
            false
        );
        let last_finalized_slot_on_eth: u64 = return_val_on_fail!(self
                .beacon_rpc_client
                .get_last_finalized_slot_number(),
                "Error on getting last finalized slot number on Ethereum. Skipping sending light client update",
                false).as_u64();

        LAST_FINALIZED_ETH_SLOT_ON_NEAR
            .inc_by(last_finalized_slot_on_near as i64 - LAST_FINALIZED_ETH_SLOT_ON_NEAR.get());
        LAST_FINALIZED_ETH_SLOT
            .inc_by(last_finalized_slot_on_eth as i64 - LAST_FINALIZED_ETH_SLOT.get());

        info!(target: "relay", "last_finalized_slot on near/eth {}/{}", last_finalized_slot_on_near, last_finalized_slot_on_eth);

        if self.is_enough_blocks_for_light_client_update(
            last_submitted_slot,
            last_finalized_slot_on_near,
            last_finalized_slot_on_eth,
        ) {
            self.send_light_client_updates(
                last_submitted_slot,
                last_finalized_slot_on_near,
                last_finalized_slot_on_eth,
            );
            return true;
        }

        return false;
    }

    fn send_light_client_updates(
        &mut self,
        last_submitted_slot: u64,
        last_finalized_slot_on_near: u64,
        last_finalized_slot_on_eth: u64,
    ) {
        info!(target: "relay", "= Sending light client update =");

        if self.is_shot_run_mode() {
            info!(target: "relay", "Try sending light client update from file");
            self.send_light_client_update_from_file(last_submitted_slot);
            return;
        }

        if last_finalized_slot_on_eth
            >= last_finalized_slot_on_near + self.max_blocks_for_finalization
        {
            info!(target: "relay", "Too big gap between slot of finalized block on Near and Eth. Sending hand made light client update");
            self.send_hand_made_light_client_update(last_finalized_slot_on_near);
        } else {
            self.send_regular_light_client_update(
                last_finalized_slot_on_eth,
                last_finalized_slot_on_near,
            );
        }
    }

    fn send_light_client_update_from_file(&mut self, last_submitted_slot: u64) {
        if let Some(light_client_update) = self.next_light_client_update.clone() {
            if last_submitted_slot
                < light_client_update
                    .finality_update
                    .header_update
                    .beacon_header
                    .slot
            {
                return;
            }

            self.send_specific_light_cleint_update(light_client_update);
            self.terminate = true;
        }
    }

    fn send_regular_light_client_update(
        &mut self,
        last_finalized_slot_on_eth: u64,
        last_finalized_slot_on_near: u64,
    ) {
        let last_eth2_period_on_near_chain =
            BeaconRPCClient::get_period_for_slot(last_finalized_slot_on_near);
        info!(target: "relay", "Last finalized slot/period on near={}/{}", last_finalized_slot_on_near, last_eth2_period_on_near_chain);

        let end_period = BeaconRPCClient::get_period_for_slot(last_finalized_slot_on_eth);
        info!(target: "relay", "Last finalized slot/period on ethereum={}/{}", last_finalized_slot_on_eth, end_period);

        let light_client_update = if end_period == last_eth2_period_on_near_chain {
            debug!(target: "relay", "Finalized period on Eth and Near are equal. Don't fetch sync commity update");
            return_on_fail!(
                self.beacon_rpc_client.get_finality_light_client_update(),
                "Error on getting light client update. Skipping sending light client update"
            )
        } else {
            debug!(target: "relay", "Finalized period on Eth and Near are different. Fetching sync commity update");
            return_on_fail!(
                self.beacon_rpc_client
                    .get_finality_light_client_update_with_sync_commity_update(),
                "Error on getting light client update. Skipping sending light client update"
            )
        };

        self.send_specific_light_cleint_update(light_client_update);
    }

    fn get_attested_slot(
        &mut self,
        last_finalized_slot_on_near: u64,
    ) -> Result<u64, Box<dyn Error>> {
        const EXPECTED_EPOCHS_BETWEEN_HEAD_AND_FINALIZED_BLOCKS: u64 = 2;
        let next_finalized_slot = last_finalized_slot_on_near
            + self.light_client_updates_submission_frequency_in_epochs * ONE_EPOCH_IN_SLOTS;
        let attested_slot = next_finalized_slot
            + EXPECTED_EPOCHS_BETWEEN_HEAD_AND_FINALIZED_BLOCKS * ONE_EPOCH_IN_SLOTS;

        let attested_slot: u64 = self
            .beacon_rpc_client
            .get_non_empty_beacon_block_header(attested_slot)?
            .slot
            .into();
        trace!(target: "relay", "Chosen attested slot {}", attested_slot);

        Ok(attested_slot)
    }

    fn send_hand_made_light_client_update(&mut self, last_finalized_slot_on_near: u64) {
        let mut attested_slot = return_on_fail!(
            self.get_attested_slot(last_finalized_slot_on_near),
            "Error on getting attested slot"
        );

        let include_next_sync_committee =
            BeaconRPCClient::get_period_for_slot(last_finalized_slot_on_near)
                != BeaconRPCClient::get_period_for_slot(attested_slot);

        loop {
            let light_client_update = return_on_fail!(
                HandMadeFinalityLightClientUpdate::get_finality_light_client_update(
                    &self.beacon_rpc_client,
                    attested_slot,
                    include_next_sync_committee,
                ),
                format!(
                    "Error on getting hand made light client update for attested slot={}.",
                    attested_slot
                )
            );

            let finality_update_slot = light_client_update
                .finality_update
                .header_update
                .beacon_header
                .slot;

            if finality_update_slot <= last_finalized_slot_on_near {
                info!(target: "relay", "Finality update slot for hand made light client update <= last finality update on near. Increment gap for attested slot and skipping light client update.");
                attested_slot = return_on_fail!(
                    self.get_attested_slot(last_finalized_slot_on_near + ONE_EPOCH_IN_SLOTS),
                    "Error on getting attested slot"
                );
                continue;
            }

            trace!(target: "relay", "Hand made light client update: {:?}", light_client_update);
            self.send_specific_light_cleint_update(light_client_update);
            return;
        }
    }

    fn send_specific_light_cleint_update(&mut self, light_client_update: LightClientUpdate) {
        let is_known_block = return_on_fail!(
            self.eth_client_contract.is_known_block(
                &light_client_update
                    .finality_update
                    .header_update
                    .execution_block_hash,
            ),
            "Fail on the is_known_block method. Skipping sending light client update"
        );

        if is_known_block {
            let verification_result = return_on_fail!(
                self.verify_bls_signature_for_finality_update(&light_client_update),
                "Error on bls verification. Skip sending the light client update"
            );

            if verification_result {
                info!(target: "relay", "PASS bls signature verification!");
            } else {
                warn!(target: "relay", "NOT PASS bls signature verification. Skip sending this light client update");
                return;
            }

            let execution_outcome = return_on_fail_and_sleep!(
                self.eth_client_contract
                    .send_light_client_update(light_client_update.clone()),
                "Fail to send light client update",
                self.sleep_time_on_sync_secs
            );

            info!(target: "relay", "Sending light client update");

            if let FinalExecutionStatus::Failure(error_message) = execution_outcome.status {
                FAILS_ON_UPDATES_SUBMISSION.inc();
                warn!(target: "relay", "FAIL status on Light Client Update submission. Error: {:?}", error_message);
            }

            info!(target: "relay", "Successful light client update submission! Transaction URL: https://explorer.{}.near.org/transactions/{}",
                                  self.near_network_name, execution_outcome.transaction.hash);

            let finalized_block_number = return_on_fail!(
                self.beacon_rpc_client
                    .get_block_number_for_slot(types::Slot::new(
                        light_client_update
                            .finality_update
                            .header_update
                            .beacon_header
                            .slot
                            .as_u64()
                    )),
                "Fail on getting finalized block number"
            );

            info!(target: "relay", "Finalized block number from light client update = {}", finalized_block_number);
            sleep(Duration::from_secs(self.sleep_time_after_submission_secs));
        } else {
            debug!(target: "relay", "Finalized block for light client update is not found on NEAR. Skipping send light client update");
        }
    }
}

#[cfg(test)]
mod tests {
    use crate::beacon_rpc_client::BeaconRPCClient;
    use crate::config_for_tests::ConfigForTests;
    use crate::eth2near_relay::{Eth2NearRelay, ONE_EPOCH_IN_SLOTS};
    use crate::hand_made_finality_light_client_update::HandMadeFinalityLightClientUpdate;
    use crate::relay_errors::NoBlockForSlotError;
    use crate::test_utils::{get_relay, get_relay_from_slot, get_relay_with_update_from_file};
    use eth_types::eth2::LightClientUpdate;
    use eth_types::BlockHeader;
    use std::thread::sleep;
    use std::time::Duration;

    const TIMEOUT_SECONDS: u64 = 30;
    const TIMEOUT_STATE_SECONDS: u64 = 1000;

    fn get_test_config() -> ConfigForTests {
        ConfigForTests::load_from_toml("config_for_tests.toml".try_into().unwrap())
    }

    fn send_execution_blocks_between(relay: &mut Eth2NearRelay, start_slot: u64, end_slot: u64) {
        let mut slot = start_slot;
        let mut blocks: Vec<BlockHeader> = vec![];

        while slot <= end_slot {
            match relay.get_execution_block_by_slot(slot) {
                Ok(block) => {
                    blocks.push(block);
                    slot += 1;
                }
                Err(err) => match err.downcast_ref::<NoBlockForSlotError>() {
                    Some(_) => slot += 1,
                    None => sleep(Duration::from_secs(10)),
                },
            }
        }

        println!("Submitted blocks: {}", blocks.len());

        relay
            .eth_client_contract
            .send_headers(&blocks, end_slot)
            .unwrap();
    }

    fn send_blocks_till_finalized_eth_slot(relay: &mut Eth2NearRelay, finality_slot: u64) -> u64 {
        let mut slot = finality_slot + 1;

        let mut finality_slot_on_eth = relay
            .beacon_rpc_client
            .get_last_finalized_slot_number()
            .unwrap()
            .as_u64();

        let mut blocks: Vec<BlockHeader> = vec![];
        while finality_slot == finality_slot_on_eth || slot <= finality_slot_on_eth {
            if let Ok(block) = relay.get_execution_block_by_slot(slot) {
                blocks.push(block)
            }
            slot += 1;

            finality_slot_on_eth = loop {
                if let Ok(last_slot) = relay.beacon_rpc_client.get_last_finalized_slot_number() {
                    break last_slot.as_u64();
                }
            }
        }

        relay
            .eth_client_contract
            .send_headers(&blocks, finality_slot_on_eth)
            .unwrap();

        finality_slot_on_eth
    }

    fn get_finalized_slot(relay: &Eth2NearRelay) -> u64 {
        relay
            .eth_client_contract
            .get_finalized_beacon_block_slot()
            .unwrap()
    }

    #[test]
    fn test_submit_zero_headers() {
        let config_for_test = get_test_config();

        let mut relay = get_relay(true, true, &config_for_test);

        let mut end_slot = get_finalized_slot(&relay);
        end_slot += 1;

        let blocks: Vec<BlockHeader> = vec![];
        if let Ok(_) = relay.eth_client_contract.send_headers(&blocks, end_slot) {
            panic!("No error on submit 0 headers");
        }
    }

    #[test]
    fn test_send_specific_light_client_update() {
        let config_for_test = get_test_config();

        let mut relay = get_relay(true, true, &config_for_test);
        let finalized_slot = get_finalized_slot(&relay);

        let light_client_updates: Vec<LightClientUpdate> = serde_json::from_str(
            &std::fs::read_to_string(config_for_test.path_to_light_client_updates)
                .expect("Unable to read file"),
        )
        .unwrap();
        let finalized_slot_1 = light_client_updates[1]
            .finality_update
            .header_update
            .beacon_header
            .slot;

        send_execution_blocks_between(&mut relay, finalized_slot + 1, finalized_slot_1);

        let finalized_slot = get_finalized_slot(&relay);
        assert_eq!(finalized_slot, config_for_test.first_slot);

        relay.send_specific_light_cleint_update(light_client_updates[1].clone());

        let finalized_slot = get_finalized_slot(&relay);
        assert_eq!(finalized_slot, finalized_slot_1);
    }

    #[test]
    #[ignore]
    fn test_hand_made_light_client_update() {
        let config_for_test = get_test_config();

        let mut relay = get_relay(true, true, &config_for_test);
        let finalized_slot = get_finalized_slot(&relay);

        let light_client_updates: Vec<LightClientUpdate> = serde_json::from_str(
            &std::fs::read_to_string(config_for_test.path_to_light_client_updates)
                .expect("Unable to read file"),
        )
        .unwrap();
        let finalized_slot_1 = light_client_updates[1]
            .finality_update
            .header_update
            .beacon_header
            .slot;

        send_execution_blocks_between(&mut relay, finalized_slot + 1, finalized_slot_1);

        let finalized_slot = get_finalized_slot(&relay);
        assert_eq!(finalized_slot, config_for_test.first_slot);

        relay.send_hand_made_light_client_update(finalized_slot);

        let finalized_slot = get_finalized_slot(&relay);
        assert_eq!(finalized_slot, finalized_slot_1);
    }

    #[test]
    #[ignore]
    fn test_hand_made_light_client_update_with_null_signature_slot() {
        let config_for_test = get_test_config();

        let mut relay = get_relay(true, true, &config_for_test);
        let finalized_slot = get_finalized_slot(&relay);

        let light_client_updates: Vec<LightClientUpdate> = serde_json::from_str(
            &std::fs::read_to_string(config_for_test.path_to_light_client_updates)
                .expect("Unable to read file"),
        )
        .unwrap();
        let finalized_slot_1 = light_client_updates[1]
            .finality_update
            .header_update
            .beacon_header
            .slot;

        send_execution_blocks_between(&mut relay, finalized_slot + 1, finalized_slot_1);

        let finalized_slot = get_finalized_slot(&relay);
        assert_eq!(finalized_slot, config_for_test.first_slot);
        let attested_slot = relay
            .get_attested_slot(config_for_test.slot_without_block_2 - ONE_EPOCH_IN_SLOTS * 3 - 1)
            .unwrap();
        if relay.get_execution_block_by_slot(attested_slot + 1).is_ok() {
            panic!("Signature slot has block {}", attested_slot + 1);
        }

        relay.send_hand_made_light_client_update(
            config_for_test.slot_without_block_2 - ONE_EPOCH_IN_SLOTS * 3 - 1,
        );

        let finalized_slot = get_finalized_slot(&relay);
        assert_eq!(finalized_slot, finalized_slot_1);
    }

    #[test]
    #[ignore]
    fn test_send_light_client_update() {
        let config_for_test = get_test_config();

        let mut relay = get_relay(true, false, &config_for_test);
        let finality_slot = get_finalized_slot(&relay);

        let _finality_slot_on_eth = send_blocks_till_finalized_eth_slot(&mut relay, finality_slot);
        assert!(relay.send_light_client_updates_with_checks(config_for_test.first_slot));

        let new_finalized_slot = get_finalized_slot(&relay);
        assert_ne!(finality_slot, new_finalized_slot);
    }

    #[test]
    fn test_get_execution_block_by_slot() {
        let config_for_test = get_test_config();

        let mut relay = get_relay(true, true, &config_for_test);
        relay
            .get_execution_block_by_slot(config_for_test.slot_without_block - 1)
            .unwrap();
        if let Err(err) = relay.get_execution_block_by_slot(config_for_test.slot_without_block) {
            if err.downcast_ref::<NoBlockForSlotError>().is_none() {
                panic!("Wrong error type for slot without block");
            }
        } else {
            panic!("Return execution block for slot without block");
        }

        relay.beacon_rpc_client = BeaconRPCClient::new(
            "http://httpstat.us/504/",
            TIMEOUT_SECONDS,
            TIMEOUT_STATE_SECONDS,
        );
        if let Err(err) = relay.get_execution_block_by_slot(config_for_test.slot_without_block) {
            if err.downcast_ref::<NoBlockForSlotError>().is_some() {
                panic!("Wrong error type for unworking network");
            }
        } else {
            panic!("Return execution block in unworking network");
        }
    }

    #[test]
    fn test_verify_bls_signature() {
        let config_for_test = get_test_config();
        let mut relay = get_relay(true, true, &config_for_test);
        let mut light_client_updates: Vec<LightClientUpdate> = serde_json::from_str(
            &std::fs::read_to_string(config_for_test.path_to_light_client_updates)
                .expect("Unable to read file"),
        )
        .unwrap();

        assert!(relay
            .verify_bls_signature_for_finality_update(&light_client_updates[1])
            .unwrap());

        light_client_updates[1].attested_beacon_header =
            light_client_updates[0].attested_beacon_header.clone();

        assert!(!relay
            .verify_bls_signature_for_finality_update(&light_client_updates[1])
            .unwrap());
    }

    #[test]
    #[ignore]
    fn test_get_attested_slot() {
        let config_for_test = get_test_config();

        let mut relay = get_relay(true, true, &config_for_test);

        let light_client_updates: Vec<LightClientUpdate> = serde_json::from_str(
            &std::fs::read_to_string(config_for_test.path_to_light_client_updates)
                .expect("Unable to read file"),
        )
        .unwrap();
        let finalized_slot = light_client_updates[2]
            .finality_update
            .header_update
            .beacon_header
            .slot;
        let attested_slot = relay.get_attested_slot(finalized_slot).unwrap();

        match HandMadeFinalityLightClientUpdate::get_finality_light_client_update(
            &relay.beacon_rpc_client,
            attested_slot,
            false,
        ) {
            Ok(light_client_update) => {
                let finality_update_slot = light_client_update
                    .finality_update
                    .header_update
                    .beacon_header
                    .slot;

                assert!(finality_update_slot > finalized_slot);
            }
            Err(_) => {
                panic!("Error on get light client update");
            }
        }
    }

    #[test]
    fn test_get_execution_blocks_between() {
        let config_for_test = get_test_config();
        let relay = get_relay(true, true, &config_for_test);
        let finalized_slot = get_finalized_slot(&relay);

        let blocks = relay
            .get_execution_blocks_between(
                finalized_slot + 1,
                config_for_test.right_bound_in_slot_search,
            )
            .unwrap();
        assert_eq!(blocks.0.len(), relay.max_submitted_headers as usize);

        let first_block = relay
            .get_execution_block_by_slot(finalized_slot + 1)
            .unwrap();
        assert_eq!(blocks.0[0].hash, first_block.hash);

        for i in 1..blocks.0.len() {
            assert_ne!(blocks.0[i - 1].hash, blocks.0[i].hash);
            assert_eq!(blocks.0[i - 1].hash.unwrap(), blocks.0[i].parent_hash);
        }
    }

    #[test]
    fn test_submit_execution_blocks() {
        let config_for_test = get_test_config();
        let mut relay = get_relay(true, true, &config_for_test);
        let mut finalized_slot = get_finalized_slot(&relay);
        let blocks = relay
            .get_execution_blocks_between(
                finalized_slot + 1,
                config_for_test.right_bound_in_slot_search,
            )
            .unwrap();
        relay.submit_execution_blocks(blocks.0, blocks.1, &mut finalized_slot);
        assert_eq!(finalized_slot, blocks.1 - 1);

        let last_slot = relay
            .last_slot_searcher
            .get_last_slot(
                config_for_test.right_bound_in_slot_search,
                &relay.beacon_rpc_client,
                &relay.eth_client_contract,
            )
            .unwrap();
        assert_eq!(last_slot, blocks.1 - 1);
    }

    #[test]
    #[ignore]
    fn try_submit_update_with_not_enough_blocks() {
        let config_for_test = get_test_config();
        let mut relay = get_relay(true, true, &config_for_test);
        let finalized_slot = get_finalized_slot(&relay);

        let light_client_updates: Vec<LightClientUpdate> = serde_json::from_str(
            &std::fs::read_to_string(config_for_test.path_to_light_client_updates)
                .expect("Unable to read file"),
        )
        .unwrap();
        let finalized_slot_1 = light_client_updates[1]
            .finality_update
            .header_update
            .beacon_header
            .slot;

        send_execution_blocks_between(&mut relay, finalized_slot + 1, finalized_slot_1 - 1);

        let finalized_slot = get_finalized_slot(&relay);
        assert_eq!(finalized_slot, config_for_test.first_slot);

        assert!(!relay.send_light_client_updates_with_checks(config_for_test.first_slot));
        let finalized_slot = get_finalized_slot(&relay);

        assert_eq!(finalized_slot, config_for_test.first_slot);
    }

    #[test]
    fn test_not_invalid_attested_slot() {
        let config_for_test = get_test_config();

        let mut relay = get_relay(true, true, &config_for_test);
        let finalized_slot = config_for_test.first_slot;
        let possible_attested_slot = finalized_slot
            + ONE_EPOCH_IN_SLOTS * 2
            + ONE_EPOCH_IN_SLOTS * relay.light_client_updates_submission_frequency_in_epochs;
        if relay
            .get_execution_block_by_slot(possible_attested_slot)
            .is_ok()
        {
            panic!("possible attested slot has execution block");
        }

        let attested_slot = relay.get_attested_slot(finalized_slot).unwrap();
        relay.get_execution_block_by_slot(attested_slot).unwrap();
    }

    #[test]
    #[should_panic(expected = "504 Gateway Timeout")]
    fn get_execution_blocks_in_bad_network() {
        let config_for_test = get_test_config();
        let mut relay = get_relay(true, true, &config_for_test);
        let finalized_slot = get_finalized_slot(&relay);

        relay.beacon_rpc_client = BeaconRPCClient::new(
            "http://httpstat.us/504/",
            TIMEOUT_SECONDS,
            TIMEOUT_STATE_SECONDS,
        );

        relay
            .get_execution_blocks_between(
                finalized_slot + 1,
                config_for_test.right_bound_in_slot_search,
            )
            .unwrap();
    }

    #[test]
    #[ignore]
    fn test_send_regular_light_client_update() {
        let config_for_test = get_test_config();
        let mut relay = get_relay(true, false, &config_for_test);
        let finality_slot = get_finalized_slot(&relay);
        let finality_slot_on_eth = send_blocks_till_finalized_eth_slot(&mut relay, finality_slot);
        relay.send_regular_light_client_update(finality_slot_on_eth, finality_slot);

        let new_finalized_slot = get_finalized_slot(&relay);
        assert_ne!(finality_slot, new_finalized_slot);
    }

    #[test]
    fn test_wrong_last_submitted_slot() {
        let config_for_test = get_test_config();
        let mut relay = get_relay(true, false, &config_for_test);
        let finality_slot = get_finalized_slot(&relay);

        let _finality_slot_on_eth = send_blocks_till_finalized_eth_slot(&mut relay, finality_slot);
        assert!(!relay.send_light_client_updates_with_checks(finality_slot));

        let new_finalized_slot = get_finalized_slot(&relay);
        assert_eq!(finality_slot, new_finalized_slot);
    }

    #[test]
    fn test_too_often_updates() {
        let config_for_test = get_test_config();
        let mut relay = get_relay(true, false, &config_for_test);
        relay.light_client_updates_submission_frequency_in_epochs = 2;

        let finality_slot = get_finalized_slot(&relay);

        let _finality_slot_on_eth = send_blocks_till_finalized_eth_slot(&mut relay, finality_slot);
        assert!(!relay.send_light_client_updates_with_checks(finality_slot));

        let new_finalized_slot = get_finalized_slot(&relay);
        assert_eq!(finality_slot, new_finalized_slot);
    }

    #[test]
    #[ignore]
    fn test_run() {
        let config_for_test = get_test_config();
        let mut relay = get_relay(true, true, &config_for_test);
        let finality_slot = get_finalized_slot(&relay);

        relay.run(Some(5));

        let new_finality_slot = get_finalized_slot(&relay);

        assert_ne!(finality_slot, new_finality_slot);
    }

    #[test]
    #[ignore]
    fn test_base_update_for_new_period() {
        let config_for_test = get_test_config();
        let mut relay = get_relay_from_slot(
            true,
            config_for_test.finalized_slot_before_new_period,
            &config_for_test,
        );
        relay.max_submitted_headers = 33;
        relay.max_blocks_for_finalization = 100;

        let blocks = relay
            .get_execution_blocks_between(
                config_for_test.finalized_slot_before_new_period + 1,
                config_for_test.finalized_slot_before_new_period + 100,
            )
            .unwrap();
        let mut last_slot_on_near = config_for_test.finalized_slot_before_new_period;
        let finality_slot = get_finalized_slot(&relay);

        assert_eq!(finality_slot, last_slot_on_near);

        relay.submit_execution_blocks(blocks.0, blocks.1, &mut last_slot_on_near);

        assert!(relay.send_light_client_updates_with_checks(blocks.1 - 1));

        let new_finality_slot = get_finalized_slot(&relay);

        assert_ne!(
            config_for_test.finalized_slot_before_new_period,
            new_finality_slot
        );
        assert_eq!(
            BeaconRPCClient::get_period_for_slot(new_finality_slot),
            BeaconRPCClient::get_period_for_slot(config_for_test.finalized_slot_before_new_period)
                + 1
        );
    }

    #[test]
    #[ignore]
    fn test_base_update_for_same_period() {
        let config_for_test = get_test_config();
        let init_slot = config_for_test.finalized_slot_before_new_period - ONE_EPOCH_IN_SLOTS - 1;
        let mut relay = get_relay_from_slot(true, init_slot, &config_for_test);
        relay.max_submitted_headers = 33;
        relay.max_blocks_for_finalization = 100;

        let blocks = relay
            .get_execution_blocks_between(
                init_slot + 1,
                config_for_test.finalized_slot_before_new_period,
            )
            .unwrap();
        let mut last_slot_on_near = init_slot;
        let finality_slot = get_finalized_slot(&relay);

        assert_eq!(finality_slot, last_slot_on_near);

        relay.submit_execution_blocks(blocks.0, blocks.1, &mut last_slot_on_near);

        assert!(relay.send_light_client_updates_with_checks(blocks.1));

        let new_finality_slot = get_finalized_slot(&relay);

        assert_ne!(init_slot, new_finality_slot);
    }

    #[test]
    #[ignore]
    fn test_update_new_period_without_next_sync_committee() {
        let config_for_test = get_test_config();
        let mut relay = get_relay_from_slot(
            true,
            config_for_test.finalized_slot_before_new_period,
            &config_for_test,
        );
        relay.max_submitted_headers = 33;
        let blocks = relay
            .get_execution_blocks_between(
                config_for_test.finalized_slot_before_new_period + 1,
                config_for_test.finalized_slot_before_new_period + 100,
            )
            .unwrap();
        let mut last_slot_on_near = config_for_test.finalized_slot_before_new_period;

        relay.submit_execution_blocks(blocks.0, blocks.1, &mut last_slot_on_near);

        let attested_slot = relay
            .get_attested_slot(config_for_test.finalized_slot_before_new_period)
            .unwrap();
        let light_client_update =
            HandMadeFinalityLightClientUpdate::get_finality_light_client_update(
                &relay.beacon_rpc_client,
                attested_slot,
                false,
            )
            .unwrap();

        relay.send_specific_light_cleint_update(light_client_update);

        let new_finality_slot = get_finalized_slot(&relay);

        assert_eq!(
            config_for_test.finalized_slot_before_new_period,
            new_finality_slot
        );
    }

    #[test]
    #[ignore]
    fn test_send_light_client_update_from_file() {
        let config_for_test = get_test_config();
        let mut relay = get_relay_with_update_from_file(true, true, false, &config_for_test);
        let finality_slot = get_finalized_slot(&relay);
        relay.run(None);

        let new_finality_slot = get_finalized_slot(&relay);
        assert_ne!(finality_slot, new_finality_slot);
    }

    #[test]
    #[ignore]
    fn test_send_light_client_update_from_file_with_next_sync_committee() {
        let config_for_test = get_test_config();
        let mut relay = get_relay_with_update_from_file(true, true, true, &config_for_test);
        let finality_slot = get_finalized_slot(&relay);
        relay.run(None);

        let new_finality_slot = get_finalized_slot(&relay);
        assert_ne!(finality_slot, new_finality_slot);
    }

    #[test]
    #[ignore]
    fn test_max_finalized_blocks_8_epochs() {
        let config_for_test = get_test_config();
        let mut relay = get_relay(true, true, &config_for_test);
        relay.max_blocks_for_finalization = 10000;
        relay.max_submitted_headers = 10000;

        let light_client_updates: Vec<LightClientUpdate> = serde_json::from_str(
            &std::fs::read_to_string(config_for_test.path_to_light_client_updates)
                .expect("Unable to read file"),
        )
        .unwrap();
        let finalized_slot_8 = light_client_updates[8]
            .finality_update
            .header_update
            .beacon_header
            .slot;

        let finalized_slot = get_finalized_slot(&relay);
        send_execution_blocks_between(&mut relay, finalized_slot + 1, finalized_slot_8);

        relay.send_specific_light_cleint_update(light_client_updates[8].clone());

        let finalized_slot = get_finalized_slot(&relay);
        assert_eq!(finalized_slot, finalized_slot_8);
    }

    #[test]
    #[ignore]
    #[should_panic]
    // Can't finalize 393 blocks
    fn test_max_finalized_blocks_9_epochs() {
        let config_for_test = get_test_config();
        let mut relay = get_relay(true, true, &get_test_config());
        relay.max_blocks_for_finalization = 10000;
        relay.max_submitted_headers = 10000;

        let light_client_updates: Vec<LightClientUpdate> = serde_json::from_str(
            &std::fs::read_to_string(config_for_test.path_to_light_client_updates)
                .expect("Unable to read file"),
        )
        .unwrap();
        let finalized_slot_9 = light_client_updates[9]
            .finality_update
            .header_update
            .beacon_header
            .slot;

        let finalized_slot = get_finalized_slot(&relay);
        send_execution_blocks_between(&mut relay, finalized_slot + 1, finalized_slot_9);

        relay.send_specific_light_cleint_update(light_client_updates[9].clone());

        let finalized_slot = get_finalized_slot(&relay);
        assert_eq!(finalized_slot, finalized_slot_9);
    }
}<|MERGE_RESOLUTION|>--- conflicted
+++ resolved
@@ -252,36 +252,8 @@
                 were_submission_on_iter = true;
             }
 
-<<<<<<< HEAD
             were_submission_on_iter |=
                 self.send_light_client_updates_with_checks(last_eth2_slot_on_near);
-=======
-            let last_finalized_slot_on_near: u64 = skip_fail!(
-                self.get_last_finalized_slot_on_near(),
-                "Error on getting finalized block slot on NEAR. Skipping sending light client update",
-                self.sleep_time_on_sync_secs
-            );
-
-            let last_finalized_slot_on_eth: u64 = skip_fail!(
-                self.get_last_finalized_slot_on_eth(),
-                "Error on getting last finalized slot on Ethereum. Skipping sending light client update",
-                self.sleep_time_on_sync_secs);
-
-            trace!(target: "relay", "last_finalized_slot on near/eth {}/{}", last_finalized_slot_on_near, last_finalized_slot_on_eth);
-
-            if self.is_enough_blocks_for_light_client_update(
-                last_eth2_slot_on_near,
-                last_finalized_slot_on_near,
-                last_finalized_slot_on_eth,
-            ) {
-                self.send_light_client_updates(
-                    last_eth2_slot_on_near,
-                    last_finalized_slot_on_near,
-                    last_finalized_slot_on_eth,
-                );
-                were_submission_on_iter = true;
-            }
->>>>>>> d73aef63
 
             if !were_submission_on_iter {
                 info!(target: "relay", "Sync with ETH network. Sleep {} secs", self.sleep_time_on_sync_secs);
@@ -457,20 +429,14 @@
 
     fn send_light_client_updates_with_checks(&mut self, last_submitted_slot: u64) -> bool {
         let last_finalized_slot_on_near: u64 = return_val_on_fail!(
-            self.eth_client_contract.get_finalized_beacon_block_slot(),
-            "Error on getting finalized block hash. Skipping sending light client update",
+            self.get_last_finalized_slot_on_near(),
+            "Error on getting finalized block slot on NEAR. Skipping sending light client update",
             false
         );
-        let last_finalized_slot_on_eth: u64 = return_val_on_fail!(self
-                .beacon_rpc_client
-                .get_last_finalized_slot_number(),
-                "Error on getting last finalized slot number on Ethereum. Skipping sending light client update",
+
+        let last_finalized_slot_on_eth: u64 = return_val_on_fail!(self.get_last_finalized_slot_on_eth(),
+                "Error on getting last finalized slot on Ethereum. Skipping sending light client update",
                 false).as_u64();
-
-        LAST_FINALIZED_ETH_SLOT_ON_NEAR
-            .inc_by(last_finalized_slot_on_near as i64 - LAST_FINALIZED_ETH_SLOT_ON_NEAR.get());
-        LAST_FINALIZED_ETH_SLOT
-            .inc_by(last_finalized_slot_on_eth as i64 - LAST_FINALIZED_ETH_SLOT.get());
 
         info!(target: "relay", "last_finalized_slot on near/eth {}/{}", last_finalized_slot_on_near, last_finalized_slot_on_eth);
 
