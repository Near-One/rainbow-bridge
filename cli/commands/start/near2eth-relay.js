--- conflicted
+++ resolved
@@ -17,11 +17,8 @@
     near2ethRelayMinDelay,
     near2ethRelayMaxDelay,
     near2ethRelayErrorDelay,
-<<<<<<< HEAD
     near2ethRelaySelectDuration,
-=======
     near2ethRelayAfterSubmitDelayMs,
->>>>>>> bd8b17a0
     metricsPort
   }) {
     if (daemon === 'true') {
@@ -51,11 +48,8 @@
             '--near2eth-relay-min-delay', near2ethRelayMinDelay,
             '--near2eth-relay-max-delay', near2ethRelayMaxDelay,
             '--near2eth-relay-error-delay', near2ethRelayErrorDelay,
-<<<<<<< HEAD
             '--near2eth-relay-select-duration', near2ethRelaySelectDuration,
-=======
             '--near2eth-relay-after-submit-delay-ms', near2ethRelayAfterSubmitDelayMs,
->>>>>>> bd8b17a0
             '--daemon', 'false',
             '--metrics-port', metricsPort
           ],
@@ -80,14 +74,10 @@
         near2ethRelayMinDelay,
         near2ethRelayMaxDelay,
         near2ethRelayErrorDelay,
-<<<<<<< HEAD
         near2ethRelaySelectDuration,
+        near2ethRelayAfterSubmitDelayMs,
         ethGasMultiplier,
         ethUseEip1559
-=======
-        near2ethRelayAfterSubmitDelayMs,
-        ethGasMultiplier
->>>>>>> bd8b17a0
       })
     }
   }
