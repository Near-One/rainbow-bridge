--- conflicted
+++ resolved
@@ -9,7 +9,6 @@
 merkle_proof = { git = "https://github.com/aurora-is-near/lighthouse.git", rev = "b624c3f0d3c5bc9ea46faa14c9cb2d90ee1e1dec" }
 eth2_hashing = { git = "https://github.com/aurora-is-near/lighthouse.git", rev = "b624c3f0d3c5bc9ea46faa14c9cb2d90ee1e1dec" }
 eth2_ssz = { git = "https://github.com/aurora-is-near/lighthouse.git", rev = "b624c3f0d3c5bc9ea46faa14c9cb2d90ee1e1dec" }
-
 eth-types = { path = "../../contracts/near/eth-types/", features = ["eip1559"]}
 eth2-utility  = { path = "../../contracts/near/eth2-utility" }
 
@@ -21,12 +20,7 @@
 serde = { version = "1.0", features = ["derive"] }
 ethereum-types = "0.9.2"
 reqwest = { version = "0.11", features = ["blocking"] }
-<<<<<<< HEAD
-eth-types = { path = "../../contracts/near/eth-types/", features = ["eip1559"]}
-contract_wrapper = { path = "../contract_wrapper" }
 eth_rpc_client = { path = "../eth_rpc_client" }
-=======
->>>>>>> f015f8f3
 clap = { version = "3.1.6", features = ["derive"] }
 tokio = { version = "1.1", features = ["macros", "rt", "time"] }
 env_logger = "0.9.0"
