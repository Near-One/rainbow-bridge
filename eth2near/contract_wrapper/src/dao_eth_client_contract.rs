--- conflicted
+++ resolved
@@ -13,15 +13,6 @@
 use std::time::Duration;
 use std::vec::Vec;
 
-<<<<<<< HEAD
-/// Proxy for Ethereum Light Client Contract on NEAR
-/// with intermediate submission Light Client Updates to DAO
-pub struct DaoEthClientContract {
-    /// Proxy for Ethereum Light Client Contract on NEAR
-    eth_client_contract: EthClientContract,
-
-    /// Proxy for DAO Contract
-=======
 /// Implementation of Ethereum Light Client Contract interaction on NEAR
 /// having intermediate submission of Light Client Updates to the DAO contract.
 pub struct DaoEthClientContract {
@@ -29,16 +20,11 @@
     eth_client_contract: EthClientContract,
 
     /// Interface for an interaction with DAO Contract
->>>>>>> a8b43603
     dao_contract: DAOContract,
 }
 
 impl DaoEthClientContract {
-<<<<<<< HEAD
-    //Constructor for DaoEthClientContract
-=======
     // Constructor for `DaoEthClientContract`
->>>>>>> a8b43603
     pub fn new(eth_client_contract: EthClientContract, dao_contract: DAOContract) -> Self {
         Self {
             eth_client_contract,
