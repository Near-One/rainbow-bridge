--- conflicted
+++ resolved
@@ -178,11 +178,6 @@
         const CONTRACT_ACCOUNT_ID: &str = "dev-1660212590113-35162107482173";
         const DAO_CONTRACT_ACCOUNT_ID: &str = "eth2-test.sputnikv2.testnet";
 
-<<<<<<< HEAD
-=======
-        const ETH_NETWORK: &str = "kiln";
-
->>>>>>> f015f8f3
         let near_contract_wrapper = Box::new(NearContractWrapper::new_with_raw_secret_key(
             NEAR_ENDPOINT,
             &signer_account_id,
@@ -233,11 +228,7 @@
         }
 
         eth_client.init_contract(
-<<<<<<< HEAD
             eth_network_enum::EthNetwork::Kiln,
-=======
-            ETH_NETWORK.to_string(),
->>>>>>> f015f8f3
             finalized_execution_header.unwrap(),
             finalized_beacon_header,
             current_sync_committee,
