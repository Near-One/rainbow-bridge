--- conflicted
+++ resolved
@@ -30,12 +30,8 @@
     // Account id for eth client contract on NEAR
     pub contract_account_id: String,
 
-    // The Ethereum network name (mainnet, kiln, ropsten, goerli)
-<<<<<<< HEAD
-    pub network: EthNetwork,
-=======
-    pub ethereum_network: String,
->>>>>>> f015f8f3
+    // The Ethereum network name (Mainnet, Kiln, Ropsten, Goerli)
+    pub ethereum_network: EthNetwork,
 
     // Contract type (near, dao, file)
     pub contract_type: ContractType,
@@ -145,31 +141,4 @@
             }
         }
     }
-<<<<<<< HEAD
-=======
-
-    fn check_network_types(&self) {
-        // check `network`
-        if !(self.ethereum_network == "mainnet"
-            || self.ethereum_network == "kiln"
-            || self.ethereum_network == "ropsten"
-            || self.ethereum_network == "goerli")
-        {
-            panic!("Unknown ethereum network {}", self.ethereum_network);
-        }
-
-        // check `contract_type`
-        if !(self.contract_type == "near"
-            || self.contract_type == "dao"
-            || self.contract_type == "file")
-        {
-            panic!("Unknown contract type {}", self.contract_type);
-        }
-
-        // check `near_network_id`
-        if !(self.near_network_id == "mainnet" || self.near_network_id == "testnet") {
-            panic!("Unknown near network id {}", self.near_network_id);
-        }
-    }
->>>>>>> f015f8f3
 }