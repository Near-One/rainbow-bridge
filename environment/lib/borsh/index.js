const Web3 = require('web3')
const nearlib = require('near-api-js')
const bs58 = require('bs58')

const BN = require('bn.js')
const { TextDecoder } = require('util')
const { borshifyOutcomeProof } = require('./nearProof')
const { sleep, backoff } = require('../robust')

class BorshError extends Error {
  constructor(message) {
    super(message)

    this.name = this.constructor.name
  }
}

function serializeField(schema, value, fieldType, writer) {
  if (fieldType === 'u8') {
    writer.write_u8(value)
  } else if (fieldType === 'u64') {
    writer.write_u64(value)
  } else if (fieldType === 'u128') {
    writer.write_u128(value)
  } else if (fieldType === 'bool') {
    return writer.write_u8(value ? 1 : 0)
  } else if (fieldType === 'string') {
    return writer.write_string(value)
  } else if (fieldType instanceof Array) {
    if (typeof fieldType[0] === 'number') {
      if (value.length !== fieldType[0]) {
        throw new Error(
          `Expecting byte array of length ${fieldType[0]}, but got ${value.length} bytes`
        )
      }
      writer.write_fixed_array(value)
    } else {
      writer.write_array(value, item => {
        serializeField(schema, item, fieldType[0], writer)
      })
    }
  } else {
    const structSchema = schema[fieldType]
    if (!structSchema) {
      throw new Error(`Schema type ${fieldType} is missing in schema`)
    }
    if (structSchema.kind === 'option') {
      if (value === null) {
        writer.write_u8(0)
      } else {
        writer.write_u8(1)
        serializeField(schema, value, structSchema.type, writer)
      }
    } else if (structSchema.kind === 'struct') {
      structSchema.fields.map(([fieldName, fieldType]) => {
        serializeField(schema, value[fieldName], fieldType, writer)
      })
    } else if (structSchema.kind === 'function') {
      writer.write_buffer(structSchema.ser(value))
    } else {
      throw new Error(
        `Unexpected schema kind: ${structSchema.kind} for ${fieldType}`
      )
    }
  }
}

function deserializeField(schema, fieldType, reader) {
  if (fieldType === 'u8') {
    return reader.read_u8()
  } else if (fieldType === 'u64') {
    return reader.read_u64()
  } else if (fieldType === 'u128') {
    return reader.read_u128()
  } else if (fieldType === 'bool') {
    return !!reader.read_u8()
  } else if (fieldType === 'string') {
    return reader.read_string()
  } else if (fieldType instanceof Array) {
    if (typeof fieldType[0] === 'number') {
      return reader.read_fixed_array(fieldType[0])
    } else {
      return reader.read_array(() =>
        deserializeField(schema, fieldType[0], reader)
      )
    }
  } else {
    const structSchema = schema[fieldType]
    if (!structSchema) {
      throw new Error(`Schema type ${fieldType} is missing in schema`)
    }
    if (structSchema.kind === 'option') {
      const optionRes = reader.read_u8()
      if (optionRes === 0) {
        return null
      } else if (optionRes === 1) {
        return deserializeField(schema, structSchema.type, reader)
      } else {
        throw new Error(`Unexpected option flag: ${optionRes}`)
      }
    } else if (structSchema.kind === 'struct') {
      const result = {}
      for (const [fieldName, fieldType] of structSchema.fields) {
        result[fieldName] = deserializeField(schema, fieldType, reader)
      }
      return result
    } else if (structSchema.kind === 'function') {
      return structSchema.deser(reader, schema)
    } else {
      throw new Error(
        `Unexpected schema kind: ${structSchema.kind} for ${fieldType}`
      )
    }
  }
}

/// Serialize given object using schema of the form:
/// { class_name -> [ [field_name, field_type], .. ], .. }
function serialize(schema, fieldType, obj) {
  if (fieldType === null) {
    return new Uint8Array()
  }
  const writer = new nearlib.utils.serialize.BinaryWriter()
  serializeField(schema, obj, fieldType, writer)
  return writer.toArray()
}

class BinaryReader {
  constructor(buf) {
    this.buf = buf
    this.offset = 0
  }

  read_u8() {
    const value = this.buf.readUInt8(this.offset)
    this.offset += 1
    return value
  }

  read_u32() {
    const value = this.buf.readUInt32LE(this.offset)
    this.offset += 4
    return value
  }

  read_u64() {
    const buf = this.read_buffer(8)
    return new BN(buf, 'le')
  }

  read_u128() {
    const buf = this.read_buffer(16)
    return new BN(buf, 'le')
  }

  read_buffer(len) {
    if (this.offset + len > this.buf.length) {
      throw new BorshError(`Expected buffer length ${len} isn't within bounds`)
    }
    const result = this.buf.slice(this.offset, this.offset + len)
    this.offset += len
    return result
  }

  read_string() {
    const len = this.read_u32()
    const buf = this.read_buffer(len)
    // @ts-ignore
    const textDecoder = TextDecoder()
    try {
      // NOTE: Using TextDecoder to fail on invalid UTF-8
      return textDecoder.decode(buf)
    } catch (e) {
      throw new BorshError(`Error decoding UTF-8 string: ${e}`)
    }
  }

  read_fixed_array(len) {
    return new Uint8Array(this.read_buffer(len))
  }

  read_array(fn) {
    const len = this.read_u32()
    const result = []
    for (let i = 0; i < len; ++i) {
      result.push(fn())
    }
    return result
  }
}

function deserialize(schema, fieldType, buffer) {
  if (fieldType === null) {
    return null
  }
  const reader = new BinaryReader(buffer)
  const result = deserializeField(schema, fieldType, reader)
  if (reader.offset < buffer.length) {
    throw new Error(
      `Unexpected ${buffer.length -
        reader.offset} bytes after deserialized data`
    )
  }
  return result
}

const DEFAULT_FUNC_CALL_AMOUNT = new BN('300000000000000')

const RETRY_SEND_TX = 10
const RETRY_TX_STATUS = 10

const signAndSendTransactionAsync = async (
  accessKey,
  account,
  receiverId,
  actions
) => {
  const status = await account.connection.provider.status()
  let [txHash, signedTx] = await nearlib.transactions.signTransaction(
    receiverId,
    ++accessKey.nonce,
    actions,
    nearlib.utils.serialize.base_decode(status.sync_info.latest_block_hash),
    account.connection.signer,
    account.accountId,
    account.connection.networkId
  )
  const bytes = signedTx.encode()
  await account.connection.provider.sendJsonRpc('broadcast_tx_async', [
    Buffer.from(bytes).toString('base64'),
  ])
  console.log('TxHash', nearlib.utils.serialize.base_encode(txHash))
  return txHash
}

const txnStatus = async (
  account,
  txHash,
  retries = RETRY_TX_STATUS,
  wait = 1000
) => {
  let result
  for (let i = 0; i < retries; i++) {
    try {
      result = await account.connection.provider.txStatus(
        txHash,
        account.accountId
      )
      if (
        result.status.SuccessValue !== undefined ||
        result.status.Failure !== undefined
      ) {
        break
      }
    } catch (e) {
      await sleep(wait)
    }
  }
  if (!result) {
    throw new Error(
      `Transaction ${txHash} didn't finish after ${(retries * wait) /
        1000} seconds`
    )
  }

  const flatLogs = [
    result.transaction_outcome,
    ...result.receipts_outcome,
  ].reduce((acc, it) => acc.concat(it.outcome.logs), [])
  if (flatLogs && flatLogs != []) {
    console.log(flatLogs)
  }

  if (result.status.SuccessValue !== undefined) {
    return result
  }

  throw new Error(JSON.stringify(result.status.Failure))
}

const signAndSendTransaction = async (
  accessKey,
  account,
  receiverId,
  actions
) => {
  // TODO: Find matching access key based on transaction
  let errorMsg
  let resendLast = false
  let sendTxnAsync
  let txHash

  for (let i = 0; i < RETRY_SEND_TX; i++) {
    try {
      if (resendLast) {
        console.log('resend txn')
        await sendTxnAsync()
        resendLast = false
      } else {
        const status = await account.connection.provider.status()
        let signedTx
        ;[txHash, signedTx] = await nearlib.transactions.signTransaction(
          receiverId,
          ++accessKey.nonce,
          actions,
          nearlib.utils.serialize.base_decode(
            status.sync_info.latest_block_hash
          ),
          account.connection.signer,
          account.accountId,
          account.connection.networkId
        )
        const bytes = signedTx.encode()
        sendTxnAsync = async () => {
          await account.connection.provider.sendJsonRpc('broadcast_tx_async', [
            Buffer.from(bytes).toString('base64'),
          ])
          console.log('TxHash', nearlib.utils.serialize.base_encode(txHash))
        }
        await sendTxnAsync()
      }
    } catch (e) {
      // sleep to avoid socket hangout on retry too soon
      await sleep(500)
      continue
    }

    let result
    for (let j = 0; j < RETRY_TX_STATUS; j++) {
      try {
        result = await account.connection.provider.txStatus(
          txHash,
          account.accountId
        )
        if (
          result.status.SuccessValue !== undefined ||
          result.status.Failure !== undefined
        ) {
          break
        }
      } catch (e) {
        await sleep((j + 1) * 500)
      }
    }

    if (result) {
      const flatLogs = [
        result.transaction_outcome,
        ...result.receipts_outcome,
      ].reduce((acc, it) => acc.concat(it.outcome.logs), [])
      if (flatLogs && flatLogs != []) {
        console.log(flatLogs)
      }

      if (result.status.SuccessValue !== undefined) {
        return result
      }

      errorMsg = JSON.stringify(result.status.Failure)
      if (errorMsg.includes('Transaction nonce')) {
        // nonce incorrect, re-fetch nonce and retry
        continue
      } else {
        // Indeed txn error, retry doesn't help
        break
      }
    } else {
      // Still no result after a long time, resubmit txn
      resendLast = true
      continue
    }
  }

  throw new Error(errorMsg)
}

function getBorshTransactionLastResult(txResult) {
  return txResult && Buffer.from(txResult.status.SuccessValue, 'base64')
}

class BorshContract {
<<<<<<< HEAD
    constructor(borshSchema, account, contractId, options) {
        this.account = account;
        this.contractId = contractId;
        options.viewMethods.forEach((d) => {
            Object.defineProperty(this, d.methodName, {
                writable: false,
                enumerable: true,
                value: async (args) => {
                    args = serialize(borshSchema, d.inputFieldType, args);
                    const result = await backoff(10, () => this.account.connection.provider.query(`call/${this.contractId}/${d.methodName}`, nearlib.utils.serialize.base_encode(args)));
                    if (result.logs) {
                        this.account.printLogs(this.contractId, result.logs);
                    }
                    return result.result && result.result.length > 0 && deserialize(borshSchema, d.outputFieldType, Buffer.from(result.result));
                },
            });
        });
        options.changeMethods.forEach((d) => {
            Object.defineProperty(this, d.methodName, {
                writable: false,
                enumerable: true,
                value: async (args, gas, amount) => {
                    args = serialize(borshSchema, d.inputFieldType, args);

                    const rawResult = await signAndSendTransaction(this.accessKey, this.account, this.contractId, [nearlib.transactions.functionCall(
                        d.methodName,
                        Buffer.from(args),
                        gas || DEFAULT_FUNC_CALL_AMOUNT,
                        amount,
                    )]);

                    const result = getBorshTransactionLastResult(rawResult);
                    return result && deserialize(borshSchema, d.outputFieldType, result);
                },
            });
        });

        options.changeMethods.forEach((d) => {
            Object.defineProperty(this, d.methodName + '_async', {
                writable: false,
                enumerable: true,
                value: async (args, gas, amount) => {
                    args = serialize(borshSchema, d.inputFieldType, args);
                    return await signAndSendTransactionAsync(this.accessKey, this.account, this.contractId, [nearlib.transactions.functionCall(
                        d.methodName,
                        Buffer.from(args),
                        gas || DEFAULT_FUNC_CALL_AMOUNT,
                        amount,
                    )]);
                }
            })
        })
    }

    async accessKeyInit() {
        await this.account.ready;

        this.accessKey = await this.account.findAccessKey();
        if (!this.accessKey) {
            // @ts-ignore
            throw new Error(`Can not sign transactions for account ${this.account.accountId}, no matching key pair found in Signer.`, 'KeyNotFound');
        }
=======
  constructor(borshSchema, account, contractId, options) {
    this.account = account
    this.contractId = contractId
    options.viewMethods.forEach(d => {
      Object.defineProperty(this, d.methodName, {
        writable: false,
        enumerable: true,
        value: async args => {
          args = serialize(borshSchema, d.inputFieldType, args)
          const result = await this.account.connection.provider.query(
            `call/${this.contractId}/${d.methodName}`,
            nearlib.utils.serialize.base_encode(args)
          )
          if (result.logs) {
            this.account.printLogs(this.contractId, result.logs)
          }
          return (
            result.result &&
            result.result.length > 0 &&
            deserialize(
              borshSchema,
              d.outputFieldType,
              Buffer.from(result.result)
            )
          )
        },
      })
    })
    options.changeMethods.forEach(d => {
      Object.defineProperty(this, d.methodName, {
        writable: false,
        enumerable: true,
        value: async (args, gas, amount) => {
          args = serialize(borshSchema, d.inputFieldType, args)

          const rawResult = await signAndSendTransaction(
            this.accessKey,
            this.account,
            this.contractId,
            [
              nearlib.transactions.functionCall(
                d.methodName,
                Buffer.from(args),
                gas || DEFAULT_FUNC_CALL_AMOUNT,
                amount
              ),
            ]
          )

          const result = getBorshTransactionLastResult(rawResult)
          return result && deserialize(borshSchema, d.outputFieldType, result)
        },
      })
    })

    options.changeMethods.forEach(d => {
      Object.defineProperty(this, d.methodName + '_async', {
        writable: false,
        enumerable: true,
        value: async (args, gas, amount) => {
          args = serialize(borshSchema, d.inputFieldType, args)
          return await signAndSendTransactionAsync(
            this.accessKey,
            this.account,
            this.contractId,
            [
              nearlib.transactions.functionCall(
                d.methodName,
                Buffer.from(args),
                gas || DEFAULT_FUNC_CALL_AMOUNT,
                amount
              ),
            ]
          )
        },
      })
    })
  }

  async accessKeyInit() {
    await this.account.ready

    this.accessKey = await this.account.findAccessKey()
    if (!this.accessKey) {
      // @ts-ignore
      throw new Error(
        `Can not sign transactions for account ${this.account.accountId}, no matching key pair found in Signer.`,
        'KeyNotFound'
      )
>>>>>>> 7a7d24fe
    }
  }
}

function borshify(block) {
  return Buffer.concat([
    bs58.decode(block.prev_block_hash),
    bs58.decode(block.next_block_inner_hash),
    Buffer.concat([
      // @ts-ignore
      Web3.utils.toBN(block.inner_lite.height).toBuffer('le', 8),
      bs58.decode(block.inner_lite.epoch_id),
      bs58.decode(block.inner_lite.next_epoch_id),
      bs58.decode(block.inner_lite.prev_state_root),
      bs58.decode(block.inner_lite.outcome_root),
      // @ts-ignore
      Web3.utils
        .toBN(block.inner_lite.timestamp_nanosec || block.inner_lite.timestamp)
        .toBuffer('le', 8),
      bs58.decode(block.inner_lite.next_bp_hash),
      bs58.decode(block.inner_lite.block_merkle_root),
    ]),
    bs58.decode(block.inner_rest_hash),

    Buffer.from([1]),
    // @ts-ignore
    Web3.utils.toBN(block.next_bps.length).toBuffer('le', 4),
    Buffer.concat(
      block.next_bps.map(nextBp =>
        Buffer.concat([
          // @ts-ignore
          Web3.utils.toBN(nextBp.account_id.length).toBuffer('le', 4),
          Buffer.from(nextBp.account_id),
          nextBp.public_key.substr(0, 8) === 'ed25519:'
            ? Buffer.from([0])
            : Buffer.from([1]),
          bs58.decode(nextBp.public_key.substr(8)),
          // @ts-ignore
          Web3.utils.toBN(nextBp.stake).toBuffer('le', 16),
        ])
      )
    ),

    // @ts-ignore
    Web3.utils.toBN(block.approvals_after_next.length).toBuffer('le', 4),
    Buffer.concat(
      block.approvals_after_next.map(signature =>
        signature === null
          ? Buffer.from([0])
          : Buffer.concat([
              Buffer.from([1]),
              signature.substr(0, 8) === 'ed25519:'
                ? Buffer.from([0])
                : Buffer.from([1]),
              bs58.decode(signature.substr(8)),
            ])
      )
    ),
  ])
}

function borshifyInitialValidators(initialValidators) {
  return Buffer.concat([
    Web3.utils.toBN(initialValidators.length).toBuffer('le', 4),
    Buffer.concat(
      initialValidators.map(nextBp =>
        Buffer.concat([
          Web3.utils.toBN(nextBp.account_id.length).toBuffer('le', 4),
          Buffer.from(nextBp.account_id),
          nextBp.public_key.substr(0, 8) === 'ed25519:'
            ? Buffer.from([0])
            : Buffer.from([1]),
          bs58.decode(nextBp.public_key.substr(8)),
          Web3.utils.toBN(nextBp.stake).toBuffer('le', 16),
        ])
      )
    ),
  ])
}

// @ts-ignore
const hexToBuffer = hex => Buffer.from(Web3.utils.hexToBytes(hex))
// @ts-ignore
const readerToHex = len => reader =>
  Web3.utils.bytesToHex(reader.read_fixed_array(len))

exports.BorshContract = BorshContract
exports.hexToBuffer = hexToBuffer
exports.readerToHex = readerToHex
exports.borshifyOutcomeProof = borshifyOutcomeProof
exports.txnStatus = txnStatus
exports.borshify = borshify
exports.borshifyInitialValidators = borshifyInitialValidators

// For debugging only.
exports.serialize = serialize<|MERGE_RESOLUTION|>--- conflicted
+++ resolved
@@ -198,7 +198,7 @@
   if (reader.offset < buffer.length) {
     throw new Error(
       `Unexpected ${buffer.length -
-        reader.offset} bytes after deserialized data`
+      reader.offset} bytes after deserialized data`
     )
   }
   return result
@@ -259,7 +259,7 @@
   if (!result) {
     throw new Error(
       `Transaction ${txHash} didn't finish after ${(retries * wait) /
-        1000} seconds`
+      1000} seconds`
     )
   }
 
@@ -299,17 +299,17 @@
       } else {
         const status = await account.connection.provider.status()
         let signedTx
-        ;[txHash, signedTx] = await nearlib.transactions.signTransaction(
-          receiverId,
-          ++accessKey.nonce,
-          actions,
-          nearlib.utils.serialize.base_decode(
-            status.sync_info.latest_block_hash
-          ),
-          account.connection.signer,
-          account.accountId,
-          account.connection.networkId
-        )
+          ;[txHash, signedTx] = await nearlib.transactions.signTransaction(
+            receiverId,
+            ++accessKey.nonce,
+            actions,
+            nearlib.utils.serialize.base_decode(
+              status.sync_info.latest_block_hash
+            ),
+            account.connection.signer,
+            account.accountId,
+            account.connection.networkId
+          )
         const bytes = signedTx.encode()
         sendTxnAsync = async () => {
           await account.connection.provider.sendJsonRpc('broadcast_tx_async', [
@@ -379,160 +379,67 @@
 }
 
 class BorshContract {
-<<<<<<< HEAD
-    constructor(borshSchema, account, contractId, options) {
-        this.account = account;
-        this.contractId = contractId;
-        options.viewMethods.forEach((d) => {
-            Object.defineProperty(this, d.methodName, {
-                writable: false,
-                enumerable: true,
-                value: async (args) => {
-                    args = serialize(borshSchema, d.inputFieldType, args);
-                    const result = await backoff(10, () => this.account.connection.provider.query(`call/${this.contractId}/${d.methodName}`, nearlib.utils.serialize.base_encode(args)));
-                    if (result.logs) {
-                        this.account.printLogs(this.contractId, result.logs);
-                    }
-                    return result.result && result.result.length > 0 && deserialize(borshSchema, d.outputFieldType, Buffer.from(result.result));
-                },
-            });
-        });
-        options.changeMethods.forEach((d) => {
-            Object.defineProperty(this, d.methodName, {
-                writable: false,
-                enumerable: true,
-                value: async (args, gas, amount) => {
-                    args = serialize(borshSchema, d.inputFieldType, args);
-
-                    const rawResult = await signAndSendTransaction(this.accessKey, this.account, this.contractId, [nearlib.transactions.functionCall(
-                        d.methodName,
-                        Buffer.from(args),
-                        gas || DEFAULT_FUNC_CALL_AMOUNT,
-                        amount,
-                    )]);
-
-                    const result = getBorshTransactionLastResult(rawResult);
-                    return result && deserialize(borshSchema, d.outputFieldType, result);
-                },
-            });
-        });
-
-        options.changeMethods.forEach((d) => {
-            Object.defineProperty(this, d.methodName + '_async', {
-                writable: false,
-                enumerable: true,
-                value: async (args, gas, amount) => {
-                    args = serialize(borshSchema, d.inputFieldType, args);
-                    return await signAndSendTransactionAsync(this.accessKey, this.account, this.contractId, [nearlib.transactions.functionCall(
-                        d.methodName,
-                        Buffer.from(args),
-                        gas || DEFAULT_FUNC_CALL_AMOUNT,
-                        amount,
-                    )]);
-                }
-            })
-        })
-    }
-
-    async accessKeyInit() {
-        await this.account.ready;
-
-        this.accessKey = await this.account.findAccessKey();
-        if (!this.accessKey) {
-            // @ts-ignore
-            throw new Error(`Can not sign transactions for account ${this.account.accountId}, no matching key pair found in Signer.`, 'KeyNotFound');
-        }
-=======
   constructor(borshSchema, account, contractId, options) {
-    this.account = account
-    this.contractId = contractId
-    options.viewMethods.forEach(d => {
+    this.account = account;
+    this.contractId = contractId;
+    options.viewMethods.forEach((d) => {
       Object.defineProperty(this, d.methodName, {
         writable: false,
         enumerable: true,
-        value: async args => {
-          args = serialize(borshSchema, d.inputFieldType, args)
-          const result = await this.account.connection.provider.query(
-            `call/${this.contractId}/${d.methodName}`,
-            nearlib.utils.serialize.base_encode(args)
-          )
+        value: async (args) => {
+          args = serialize(borshSchema, d.inputFieldType, args);
+          const result = await backoff(10, () => this.account.connection.provider.query(`call/${this.contractId}/${d.methodName}`, nearlib.utils.serialize.base_encode(args)));
           if (result.logs) {
-            this.account.printLogs(this.contractId, result.logs)
+            this.account.printLogs(this.contractId, result.logs);
           }
-          return (
-            result.result &&
-            result.result.length > 0 &&
-            deserialize(
-              borshSchema,
-              d.outputFieldType,
-              Buffer.from(result.result)
-            )
-          )
+          return result.result && result.result.length > 0 && deserialize(borshSchema, d.outputFieldType, Buffer.from(result.result));
         },
-      })
-    })
-    options.changeMethods.forEach(d => {
+      });
+    });
+    options.changeMethods.forEach((d) => {
       Object.defineProperty(this, d.methodName, {
         writable: false,
         enumerable: true,
         value: async (args, gas, amount) => {
-          args = serialize(borshSchema, d.inputFieldType, args)
-
-          const rawResult = await signAndSendTransaction(
-            this.accessKey,
-            this.account,
-            this.contractId,
-            [
-              nearlib.transactions.functionCall(
-                d.methodName,
-                Buffer.from(args),
-                gas || DEFAULT_FUNC_CALL_AMOUNT,
-                amount
-              ),
-            ]
-          )
-
-          const result = getBorshTransactionLastResult(rawResult)
-          return result && deserialize(borshSchema, d.outputFieldType, result)
+          args = serialize(borshSchema, d.inputFieldType, args);
+
+          const rawResult = await signAndSendTransaction(this.accessKey, this.account, this.contractId, [nearlib.transactions.functionCall(
+            d.methodName,
+            Buffer.from(args),
+            gas || DEFAULT_FUNC_CALL_AMOUNT,
+            amount,
+          )]);
+
+          const result = getBorshTransactionLastResult(rawResult);
+          return result && deserialize(borshSchema, d.outputFieldType, result);
         },
-      })
-    })
-
-    options.changeMethods.forEach(d => {
+      });
+    });
+
+    options.changeMethods.forEach((d) => {
       Object.defineProperty(this, d.methodName + '_async', {
         writable: false,
         enumerable: true,
         value: async (args, gas, amount) => {
-          args = serialize(borshSchema, d.inputFieldType, args)
-          return await signAndSendTransactionAsync(
-            this.accessKey,
-            this.account,
-            this.contractId,
-            [
-              nearlib.transactions.functionCall(
-                d.methodName,
-                Buffer.from(args),
-                gas || DEFAULT_FUNC_CALL_AMOUNT,
-                amount
-              ),
-            ]
-          )
-        },
+          args = serialize(borshSchema, d.inputFieldType, args);
+          return await signAndSendTransactionAsync(this.accessKey, this.account, this.contractId, [nearlib.transactions.functionCall(
+            d.methodName,
+            Buffer.from(args),
+            gas || DEFAULT_FUNC_CALL_AMOUNT,
+            amount,
+          )]);
+        }
       })
     })
   }
 
   async accessKeyInit() {
-    await this.account.ready
-
-    this.accessKey = await this.account.findAccessKey()
+    await this.account.ready;
+
+    this.accessKey = await this.account.findAccessKey();
     if (!this.accessKey) {
       // @ts-ignore
-      throw new Error(
-        `Can not sign transactions for account ${this.account.accountId}, no matching key pair found in Signer.`,
-        'KeyNotFound'
-      )
->>>>>>> 7a7d24fe
+      throw new Error(`Can not sign transactions for account ${this.account.accountId}, no matching key pair found in Signer.`, 'KeyNotFound');
     }
   }
 }
@@ -583,12 +490,12 @@
         signature === null
           ? Buffer.from([0])
           : Buffer.concat([
-              Buffer.from([1]),
-              signature.substr(0, 8) === 'ed25519:'
-                ? Buffer.from([0])
-                : Buffer.from([1]),
-              bs58.decode(signature.substr(8)),
-            ])
+            Buffer.from([1]),
+            signature.substr(0, 8) === 'ed25519:'
+              ? Buffer.from([0])
+              : Buffer.from([1]),
+            bs58.decode(signature.substr(8)),
+          ])
       )
     ),
   ])
