--- conflicted
+++ resolved
@@ -16,37 +16,6 @@
         self.validate_ethash = validate_ethash
 
     def run(self):
-<<<<<<< HEAD
-        env = dict(
-            ETH_NODE_URL=self.eth_node_url,
-            NEAR_NODE_URL=self.near_node_url,
-            NEAR_NODE_NETWORK_ID=self.args.near_network_id,
-            MASTER_ACC_ID=self.master_acc_id,
-            MASTER_SK=self.master_sk,
-
-            ETH_CLIENT_ACC_ID=self.bridge_acc_id,
-            ETH_CLIENT_SK=self.bridge_sk,
-            ETH_CLIENT_INIT_BALANCE="1000000000000000000000000000",
-            ETH_CLIENT_CONTRACT_PATH=os.path.join(self.args.source, 'libs-rs/res/eth_client.wasm'),
-
-            ETH_PROVER_ACC_ID="ethprover",
-            ETH_PROVER_SK=self.bridge_sk,
-            ETH_PROVER_INIT_BALANCE="1000000000000000000000000000",
-            ETH_PROVER_CONTRACT_PATH=os.path.join(self.args.source, 'libs-rs/res/eth_prover.wasm'),
-            VALIDATE_ETHASH=self.validate_ethash,
-
-            NEAR_TOKEN_ACC_ID="funtoken",
-            NEAR_TOKEN_SK=self.bridge_sk,
-            NEAR_TOKEN_INIT_NEAR_BALANCE="1000000000000000000000000000",
-            NEAR_TOKEN_CONTRACT_PATH=os.path.join(self.args.source, 'libs-rs/res/fungible_token.wasm'),
-
-            NEAR_LOCKER_ACC_ID="nearlocker",
-            NEAR_LOCKER_SK=self.bridge_sk,
-            NEAR_LOCKER_INIT_NEAR_BALANCE="1000000000000000000000000000",
-            NEAR_LOCKER_INIT_TOKEN_BALANCE="1000000",
-            NEAR_LOCKER_CONTRACT_PATH=os.path.join(self.args.source, 'libs-rs/res/locker.wasm')
-        )
-=======
         env = dict(ETH_NODE_URL=self.eth_node_url,
                    NEAR_NODE_URL=self.near_node_url,
                    NEAR_NODE_NETWORK_ID=self.args.near_network_id,
@@ -62,8 +31,21 @@
                    ETH_PROVER_INIT_BALANCE="1000000000000000000000000000",
                    ETH_PROVER_CONTRACT_PATH=os.path.join(
                        self.args.source, 'libs-rs/res/eth_prover.wasm'),
-                   VALIDATE_ETHASH=self.validate_ethash)
->>>>>>> 40e99002
+                   VALIDATE_ETHASH=self.validate_ethash,
+
+                   NEAR_TOKEN_ACC_ID="funtoken",
+                   NEAR_TOKEN_SK=self.bridge_sk,
+                   NEAR_TOKEN_INIT_NEAR_BALANCE="1000000000000000000000000000",
+                   NEAR_TOKEN_CONTRACT_PATH=os.path.join(
+                       self.args.source, 'libs-rs/res/fungible_token.wasm'),
+
+                   NEAR_LOCKER_ACC_ID="nearlocker",
+                   NEAR_LOCKER_SK=self.bridge_sk,
+                   NEAR_LOCKER_INIT_NEAR_BALANCE="1000000000000000000000000000",
+                   NEAR_LOCKER_INIT_TOKEN_BALANCE="1000000",
+                   NEAR_LOCKER_CONTRACT_PATH=os.path.join(
+                       self.args.source, 'libs-rs/res/locker.wasm')
+                   )
         print(env)
         if self.args.rainbow_environment_image:
             env_list = sum(list(map(lambda k: ['-e', k + '=' + env[k]], env)),
