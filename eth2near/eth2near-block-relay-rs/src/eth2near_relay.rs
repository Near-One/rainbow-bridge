use crate::beacon_rpc_client::BeaconRPCClient;
use crate::config::Config;
use crate::eth1_rpc_client::Eth1RPCClient;
use crate::hand_made_finality_light_client_update::HandMadeFinalityLightClientUpdate;
use crate::last_slot_searcher::LastSlotSearcher;
use crate::near_rpc_client::NearRPCClient;
use crate::prometheus_metrics;
use crate::prometheus_metrics::{
    CHAIN_EXECUTION_BLOCK_HEIGHT_ON_ETH, CHAIN_EXECUTION_BLOCK_HEIGHT_ON_NEAR,
    CHAIN_FINALIZED_EXECUTION_BLOCK_HEIGHT_ON_ETH, CHAIN_FINALIZED_EXECUTION_BLOCK_HEIGHT_ON_NEAR,
    FAILS_ON_HEADERS_SUBMISSION, FAILS_ON_UPDATES_SUBMISSION, LAST_ETH_SLOT, LAST_ETH_SLOT_ON_NEAR,
    LAST_FINALIZED_ETH_SLOT, LAST_FINALIZED_ETH_SLOT_ON_NEAR,
};
use crate::relay_errors::NoBlockForSlotError;
use bitvec::macros::internal::funty::Fundamental;
use contract_wrapper::eth_client_contract_trait::EthClientContractTrait;
use eth_types::eth2::LightClientUpdate;
use eth_types::BlockHeader;
use log::{debug, info, trace, warn};
use near_primitives::views::FinalExecutionStatus;
<<<<<<< HEAD
use std::cmp::{max, min};
=======
use std::cmp::max;
>>>>>>> a8b43603
use std::error::Error;
use std::thread::sleep;
use std::thread::spawn;
use std::time::Duration;
use std::vec::Vec;
use types::Slot;

const ONE_EPOCH_IN_SLOTS: u64 = 32;

macro_rules! skip_fail {
    ($res:expr, $msg:expr, $sleep_time:expr) => {
        match $res {
            Ok(val) => val,
            Err(e) => {
                warn!(target: "relay", "{}. Error: {}", $msg, e);
                trace!(target: "relay", "Sleep {} secs before next loop", $sleep_time);
                sleep(Duration::from_secs($sleep_time));
                continue;
            }
        }
    };
}

macro_rules! return_on_fail {
    ($res:expr, $msg:expr) => {
        match $res {
            Ok(val) => val,
            Err(e) => {
                warn!(target: "relay", "{}. Error: {}", $msg, e);
                return;
            }
        }
    };
}

macro_rules! return_val_on_fail {
    ($res:expr, $msg:expr, $val:expr) => {
        match $res {
            Ok(val) => val,
            Err(e) => {
                warn!(target: "relay", "{}. Error: {}", $msg, e);
                return $val;
            }
        }
    };
}

macro_rules! return_on_fail_and_sleep {
    ($res:expr, $msg:expr, $sleep_time:expr) => {
        match $res {
            Ok(val) => val,
            Err(e) => {
                warn!(target: "relay", "{}. Error: {}", $msg, e);
                trace!(target: "relay", "Sleep {} secs before next loop", $sleep_time);
                sleep(Duration::from_secs($sleep_time));
                return;
            }
        }
    };
}

pub struct Eth2NearRelay {
    beacon_rpc_client: BeaconRPCClient,
    eth1_rpc_client: Eth1RPCClient,
    near_rpc_client: NearRPCClient,
    eth_client_contract: Box<dyn EthClientContractTrait>,
    max_submitted_headers: u64,
    network: String,
    light_client_updates_submission_frequency_in_epochs: u64,
    max_blocks_for_finalization: u64,
    near_network_name: String,
    last_slot_searcher: LastSlotSearcher,
    terminate: bool,
    submit_only_finalized_blocks: bool,
    next_light_client_update: Option<LightClientUpdate>,
    sleep_time_on_sync_secs: u64,
    sleep_time_after_submission_secs: u64,
}

impl Eth2NearRelay {
    pub fn init(
        config: &Config,
        eth_contract: Box<dyn EthClientContractTrait>,
        enable_binsearch: bool,
        submit_only_finalized_blocks: bool,
    ) -> Self {
        info!(target: "relay", "=== Relay initialization === ");

        let beacon_rpc_client = BeaconRPCClient::new(
            &config.beacon_endpoint,
            config.eth_requests_timeout_seconds,
            config.state_requests_timeout_seconds,
        );
        let next_light_client_update =
            Self::get_light_client_update_from_file(config, &beacon_rpc_client).unwrap();

        let eth2near_relay = Eth2NearRelay {
            beacon_rpc_client,
            eth1_rpc_client: Eth1RPCClient::new(&config.eth1_endpoint),
            eth_client_contract: eth_contract,
            near_rpc_client: NearRPCClient::new(&config.near_endpoint),
            max_submitted_headers: config.total_submit_headers as u64,
            network: config.network.to_string(),
            light_client_updates_submission_frequency_in_epochs: config
                .light_client_updates_submission_frequency_in_epochs,
            max_blocks_for_finalization: config.max_blocks_for_finalization,
            near_network_name: config.near_network_id.to_string(),
            last_slot_searcher: LastSlotSearcher::new(enable_binsearch),
            terminate: false,
            submit_only_finalized_blocks,
            next_light_client_update,
            sleep_time_on_sync_secs: config.sleep_time_on_sync_secs,
            sleep_time_after_submission_secs: config.sleep_time_after_submission_secs,
        };

        if !eth2near_relay
            .eth_client_contract
            .is_submitter_registered(None)
            .unwrap_or_else(|e| panic!("Failed to check if the submitter registered. Err {}", e))
        {
            eth2near_relay
                .eth_client_contract
                .register_submitter()
                .unwrap();
        }

        if let Some(port) = config.prometheus_metrics_port {
            spawn(move || prometheus_metrics::run_prometheus_service(port));
        }

        eth2near_relay
    }

    fn get_max_slot_for_submission(&self) -> Result<u64, Box<dyn Error>> {
        let last_eth2_slot = self.beacon_rpc_client.get_last_slot_number()?.as_u64();
        LAST_ETH_SLOT.inc_by(max(0, last_eth2_slot as i64 - LAST_ETH_SLOT.get()));
        info!(target: "relay", "Last slot on ETH = {}", last_eth2_slot);

<<<<<<< HEAD
        let last_block_number = self
            .beacon_rpc_client
            .get_block_number_for_slot(Slot::new(last_eth2_slot))?;
        CHAIN_EXECUTION_BLOCK_HEIGHT_ON_ETH.inc_by(max(
            0,
            last_block_number as i64 - CHAIN_EXECUTION_BLOCK_HEIGHT_ON_ETH.get(),
        ));
=======
        if let Ok(last_block_number) = self
            .beacon_rpc_client
            .get_block_number_for_slot(Slot::new(last_eth2_slot))
        {
            CHAIN_EXECUTION_BLOCK_HEIGHT_ON_ETH.inc_by(max(
                0,
                last_block_number as i64 - CHAIN_EXECUTION_BLOCK_HEIGHT_ON_ETH.get(),
            ));
        }
>>>>>>> a8b43603

        return if self.submit_only_finalized_blocks {
            Ok(self
                .beacon_rpc_client
                .get_last_finalized_slot_number()?
                .as_u64())
        } else {
            Ok(last_eth2_slot)
        };
    }

    fn get_last_eth2_slot_on_near(&mut self, max_slot: u64) -> Result<u64, Box<dyn Error>> {
        let last_eth2_slot_on_near = self.last_slot_searcher.get_last_slot(
            max_slot,
            &self.beacon_rpc_client,
            &self.eth_client_contract,
        )?;

        LAST_ETH_SLOT_ON_NEAR.inc_by(max(
            0,
            last_eth2_slot_on_near as i64 - LAST_ETH_SLOT_ON_NEAR.get(),
        ));

<<<<<<< HEAD
        let last_block_number = self
            .beacon_rpc_client
            .get_block_number_for_slot(Slot::new(last_eth2_slot_on_near))?;
        CHAIN_EXECUTION_BLOCK_HEIGHT_ON_NEAR.inc_by(max(
            0,
            last_block_number as i64 - CHAIN_EXECUTION_BLOCK_HEIGHT_ON_NEAR.get(),
        ));
=======
        if let Ok(last_block_number) = self
            .beacon_rpc_client
            .get_block_number_for_slot(Slot::new(last_eth2_slot_on_near))
        {
            CHAIN_EXECUTION_BLOCK_HEIGHT_ON_NEAR.inc_by(max(
                0,
                last_block_number as i64 - CHAIN_EXECUTION_BLOCK_HEIGHT_ON_NEAR.get(),
            ));
        }
>>>>>>> a8b43603

        return Ok(last_eth2_slot_on_near);
    }

    fn get_last_finalized_slot_on_near(&self) -> Result<u64, Box<dyn Error>> {
        let last_finalized_slot_on_near =
            self.eth_client_contract.get_finalized_beacon_block_slot()?;
        LAST_FINALIZED_ETH_SLOT_ON_NEAR.inc_by(max(
            0,
            last_finalized_slot_on_near as i64 - LAST_FINALIZED_ETH_SLOT_ON_NEAR.get(),
        ));

<<<<<<< HEAD
        let last_block_number = self
            .beacon_rpc_client
            .get_block_number_for_slot(Slot::new(last_finalized_slot_on_near))?;
        CHAIN_FINALIZED_EXECUTION_BLOCK_HEIGHT_ON_NEAR.inc_by(max(
            0,
            last_block_number as i64 - CHAIN_FINALIZED_EXECUTION_BLOCK_HEIGHT_ON_NEAR.get(),
        ));
=======
        if let Ok(last_block_number) = self
            .beacon_rpc_client
            .get_block_number_for_slot(Slot::new(last_finalized_slot_on_near))
        {
            CHAIN_FINALIZED_EXECUTION_BLOCK_HEIGHT_ON_NEAR.inc_by(max(
                0,
                last_block_number as i64 - CHAIN_FINALIZED_EXECUTION_BLOCK_HEIGHT_ON_NEAR.get(),
            ));
        }
>>>>>>> a8b43603

        Ok(last_finalized_slot_on_near)
    }

    fn get_last_finalized_slot_on_eth(&self) -> Result<u64, Box<dyn Error>> {
        let last_finalized_slot_on_eth = self
            .beacon_rpc_client
            .get_last_finalized_slot_number()?
            .as_u64();

        LAST_FINALIZED_ETH_SLOT.inc_by(max(
            0,
            last_finalized_slot_on_eth as i64 - LAST_FINALIZED_ETH_SLOT.get(),
        ));

<<<<<<< HEAD
        let last_block_number = self
            .beacon_rpc_client
            .get_block_number_for_slot(Slot::new(last_finalized_slot_on_eth))?;
        CHAIN_FINALIZED_EXECUTION_BLOCK_HEIGHT_ON_ETH.inc_by(max(
            0,
            last_block_number as i64 - CHAIN_FINALIZED_EXECUTION_BLOCK_HEIGHT_ON_ETH.get(),
        ));
=======
        if let Ok(last_block_number) = self
            .beacon_rpc_client
            .get_block_number_for_slot(Slot::new(last_finalized_slot_on_eth))
        {
            CHAIN_FINALIZED_EXECUTION_BLOCK_HEIGHT_ON_ETH.inc_by(max(
                0,
                last_block_number as i64 - CHAIN_FINALIZED_EXECUTION_BLOCK_HEIGHT_ON_ETH.get(),
            ));
        }
>>>>>>> a8b43603

        Ok(last_finalized_slot_on_eth)
    }

    pub fn run(&mut self, max_iterations: Option<u64>) {
        info!(target: "relay", "=== Relay running ===");
        let mut iter_id = 0;
        while !self.terminate {
            let mut were_submission_on_iter: bool = false;
            iter_id += 1;
            self.set_terminate(iter_id, max_iterations);
            skip_fail!(
                self.wait_for_synchronization(),
                "Fail to get sync status",
                self.sleep_time_on_sync_secs
            );

            info!(target: "relay", "== New relay loop ==");
            sleep(Duration::from_secs(12));

            let max_slot_for_submission: u64 = skip_fail!(
                self.get_max_slot_for_submission(),
                "Fail to get last slot on Eth",
                self.sleep_time_on_sync_secs
            );

            let mut last_eth2_slot_on_near: u64 = skip_fail!(
                self.get_last_eth2_slot_on_near(max_slot_for_submission),
                "Fail to get last slot on NEAR",
                self.sleep_time_on_sync_secs
            );

            info!(target: "relay", "Last slot on near = {}; max slot for submission = {}",
                  last_eth2_slot_on_near, max_slot_for_submission);

            if last_eth2_slot_on_near < max_slot_for_submission {
                info!(target: "relay", "= Creating headers batch =");

                let (headers, current_slot) = skip_fail!(
                    self.get_execution_blocks_between(
                        last_eth2_slot_on_near + 1,
                        max_slot_for_submission,
                    ),
                    "Network problems during fetching execution blocks",
                    self.sleep_time_on_sync_secs
                );
                self.submit_execution_blocks(headers, current_slot, &mut last_eth2_slot_on_near);
                were_submission_on_iter = true;
            }

            were_submission_on_iter |=
                self.send_light_client_updates_with_checks(last_eth2_slot_on_near);

            if !were_submission_on_iter {
                info!(target: "relay", "Sync with ETH network. Sleep {} secs", self.sleep_time_on_sync_secs);
                sleep(Duration::from_secs(self.sleep_time_on_sync_secs));
            }
        }
    }

    fn wait_for_synchronization(&self) -> Result<(), Box<dyn Error>> {
        while self.beacon_rpc_client.is_syncing()?
            || self.eth1_rpc_client.is_syncing()?
            || self.near_rpc_client.is_syncing()?
        {
            info!(target: "relay", "Waiting for sync...");
            sleep(Duration::from_secs(self.sleep_time_on_sync_secs));
        }
        Ok(())
    }

    fn get_light_client_update_from_file(
        config: &Config,
        beacon_rpc_client: &BeaconRPCClient,
    ) -> Result<Option<LightClientUpdate>, Box<dyn Error>> {
        let mut next_light_client_update: Option<LightClientUpdate> = None;
        if let Some(path_to_attested_state) = config.clone().path_to_attested_state {
            match config.clone().path_to_finality_state {
                Some(path_to_finality_state) => {
                    next_light_client_update = Some(
                        HandMadeFinalityLightClientUpdate::get_light_client_update_from_file_with_next_sync_committee(
                            beacon_rpc_client,
                            &path_to_attested_state,
                            &path_to_finality_state,
                        ).unwrap(),
                    );
                }
                None => {
                    next_light_client_update = Some(
                        HandMadeFinalityLightClientUpdate::get_finality_light_client_update_from_file(
                            beacon_rpc_client,
                            &path_to_attested_state,
                        ).unwrap(),
                    );
                }
            }
        }
        Ok(next_light_client_update)
    }

    fn set_terminate(&mut self, iter_id: u64, max_iterations: Option<u64>) {
        if let Some(max_iter) = max_iterations {
            if iter_id > max_iter {
                self.terminate = true;
            }
        }
    }

    fn get_execution_blocks_between(
        &self,
        start_slot: u64,
        last_eth2_slot_on_eth_chain: u64,
    ) -> Result<(Vec<BlockHeader>, u64), Box<dyn Error>> {
        let mut headers: Vec<BlockHeader> = vec![];
        let mut current_slot = start_slot;

        let remaining_headers = (self
            .eth_client_contract
            .get_max_submitted_blocks_by_account()?
            - self
                .eth_client_contract
                .get_num_of_submitted_blocks_by_account()?) as u64;

        trace!(target: "relay", "remaining headers number {}", remaining_headers);

        let max_submitted_headers = min(self.max_submitted_headers, remaining_headers);

        while headers.len() < max_submitted_headers as usize
            && current_slot <= last_eth2_slot_on_eth_chain
        {
            debug!(target: "relay", "Try add block header for slot={}, headers len={}/{}", current_slot, headers.len(), self.max_submitted_headers);
            match self.get_execution_block_by_slot(current_slot) {
                Ok(eth1_header) => headers.push(eth1_header),
                Err(err) => match err.downcast_ref::<NoBlockForSlotError>() {
                    Some(_) => {
                        current_slot += 1;
                        continue;
                    }
                    None => return Err(err),
                },
            }
            current_slot += 1;
        }

        Ok((headers, current_slot))
    }

    fn submit_execution_blocks(
        &mut self,
        headers: Vec<BlockHeader>,
        current_slot: u64,
        last_eth2_slot_on_near: &mut u64,
    ) {
        info!(target: "relay", "Try submit headers from slot={} to {} to NEAR", *last_eth2_slot_on_near + 1, current_slot - 1);
        let execution_outcome = return_on_fail!(
            self.eth_client_contract
                .send_headers(&headers, current_slot - 1),
            "Error on header submission"
        );

        if let FinalExecutionStatus::Failure(error_message) = execution_outcome.status {
            FAILS_ON_HEADERS_SUBMISSION.inc();
            warn!(target: "relay", "FAIL status on Headers submission. Error: {:?}", error_message);
        }

        *last_eth2_slot_on_near = current_slot - 1;
        info!(target: "relay", "Successful headers submission! Transaction URL: https://explorer.{}.near.org/transactions/{}",
                                  self.near_network_name, execution_outcome.transaction.hash);
        sleep(Duration::from_secs(self.sleep_time_after_submission_secs));
    }

    fn verify_bls_signature_for_finality_update(
        &mut self,
        light_client_update: &LightClientUpdate,
    ) -> Result<bool, Box<dyn Error>> {
        let signature_slot_period =
            BeaconRPCClient::get_period_for_slot(light_client_update.signature_slot);
        let finalized_slot_period = BeaconRPCClient::get_period_for_slot(
            self.eth_client_contract.get_finalized_beacon_block_slot()?,
        );

        let light_client_state = self.eth_client_contract.get_light_client_state()?;

        let sync_committee = if signature_slot_period == finalized_slot_period {
            light_client_state.current_sync_committee
        } else {
            light_client_state.next_sync_committee
        };

        finality_update_verify::is_correct_finality_update(
            &self.network,
            light_client_update,
            sync_committee,
        )
    }

    fn get_execution_block_by_slot(&self, slot: u64) -> Result<BlockHeader, Box<dyn Error>> {
        match self
            .beacon_rpc_client
            .get_block_number_for_slot(types::Slot::new(slot))
        {
            Ok(block_number) => self
                .eth1_rpc_client
                .get_block_header_by_number(block_number),
            Err(err) => Err(err),
        }
    }
}

// Implementation of functions for submitting light client updates
impl Eth2NearRelay {
    fn is_enough_blocks_for_light_client_update(
        &self,
        last_submitted_slot: u64,
        last_finalized_slot_on_near: u64,
        last_finalized_slot_on_eth: u64,
    ) -> bool {
        if (last_submitted_slot as i64) - (last_finalized_slot_on_near as i64)
            < (ONE_EPOCH_IN_SLOTS * self.light_client_updates_submission_frequency_in_epochs) as i64
        {
            info!(target: "relay", "Light client update were send less then {} epochs ago. Skipping sending light client update", self.light_client_updates_submission_frequency_in_epochs);
            return false;
        }

        if last_finalized_slot_on_eth <= last_finalized_slot_on_near {
            info!(target: "relay", "Last finalized slot on Eth equal to last finalized slot on NEAR. Skipping sending light client update.");
            return false;
        }

        true
    }

    fn is_shot_run_mode(&self) -> bool {
        self.next_light_client_update.is_some()
    }

    fn send_light_client_updates_with_checks(&mut self, last_submitted_slot: u64) -> bool {
        let last_finalized_slot_on_near: u64 = return_val_on_fail!(
            self.get_last_finalized_slot_on_near(),
            "Error on getting finalized block slot on NEAR. Skipping sending light client update",
            false
        );

        let last_finalized_slot_on_eth: u64 = return_val_on_fail!(self.get_last_finalized_slot_on_eth(),
                "Error on getting last finalized slot on Ethereum. Skipping sending light client update",
                false).as_u64();

        info!(target: "relay", "last_finalized_slot on near/eth {}/{}", last_finalized_slot_on_near, last_finalized_slot_on_eth);

        if self.is_enough_blocks_for_light_client_update(
            last_submitted_slot,
            last_finalized_slot_on_near,
            last_finalized_slot_on_eth,
        ) {
            self.send_light_client_updates(
                last_submitted_slot,
                last_finalized_slot_on_near,
                last_finalized_slot_on_eth,
            );
            return true;
        }

        return false;
    }

    fn send_light_client_updates(
        &mut self,
        last_submitted_slot: u64,
        last_finalized_slot_on_near: u64,
        last_finalized_slot_on_eth: u64,
    ) {
        info!(target: "relay", "= Sending light client update =");

        if self.is_shot_run_mode() {
            info!(target: "relay", "Try sending light client update from file");
            self.send_light_client_update_from_file(last_submitted_slot);
            return;
        }

        if last_finalized_slot_on_eth
            >= last_finalized_slot_on_near + self.max_blocks_for_finalization
        {
            info!(target: "relay", "Too big gap between slot of finalized block on Near and Eth. Sending hand made light client update");
            self.send_hand_made_light_client_update(last_finalized_slot_on_near);
        } else {
            self.send_regular_light_client_update(
                last_finalized_slot_on_eth,
                last_finalized_slot_on_near,
            );
        }
    }

    fn send_light_client_update_from_file(&mut self, last_submitted_slot: u64) {
        if let Some(light_client_update) = self.next_light_client_update.clone() {
            if last_submitted_slot
                < light_client_update
                    .finality_update
                    .header_update
                    .beacon_header
                    .slot
            {
                return;
            }

            self.send_specific_light_cleint_update(light_client_update);
            self.terminate = true;
        }
    }

    fn send_regular_light_client_update(
        &mut self,
        last_finalized_slot_on_eth: u64,
        last_finalized_slot_on_near: u64,
    ) {
        let last_eth2_period_on_near_chain =
            BeaconRPCClient::get_period_for_slot(last_finalized_slot_on_near);
        info!(target: "relay", "Last finalized slot/period on near={}/{}", last_finalized_slot_on_near, last_eth2_period_on_near_chain);

        let end_period = BeaconRPCClient::get_period_for_slot(last_finalized_slot_on_eth);
        info!(target: "relay", "Last finalized slot/period on ethereum={}/{}", last_finalized_slot_on_eth, end_period);

        let light_client_update = if end_period == last_eth2_period_on_near_chain {
            debug!(target: "relay", "Finalized period on Eth and Near are equal. Don't fetch sync commity update");
            return_on_fail!(
                self.beacon_rpc_client.get_finality_light_client_update(),
                "Error on getting light client update. Skipping sending light client update"
            )
        } else {
            debug!(target: "relay", "Finalized period on Eth and Near are different. Fetching sync commity update");
            return_on_fail!(
                self.beacon_rpc_client
                    .get_finality_light_client_update_with_sync_commity_update(),
                "Error on getting light client update. Skipping sending light client update"
            )
        };

        self.send_specific_light_cleint_update(light_client_update);
    }

    fn get_attested_slot(
        &mut self,
        last_finalized_slot_on_near: u64,
    ) -> Result<u64, Box<dyn Error>> {
        const EXPECTED_EPOCHS_BETWEEN_HEAD_AND_FINALIZED_BLOCKS: u64 = 2;
        let next_finalized_slot = last_finalized_slot_on_near
            + self.light_client_updates_submission_frequency_in_epochs * ONE_EPOCH_IN_SLOTS;
        let attested_slot = next_finalized_slot
            + EXPECTED_EPOCHS_BETWEEN_HEAD_AND_FINALIZED_BLOCKS * ONE_EPOCH_IN_SLOTS;

        let attested_slot: u64 = self
            .beacon_rpc_client
            .get_non_empty_beacon_block_header(attested_slot)?
            .slot
            .into();
        trace!(target: "relay", "Chosen attested slot {}", attested_slot);

        Ok(attested_slot)
    }

    fn send_hand_made_light_client_update(&mut self, last_finalized_slot_on_near: u64) {
        let mut attested_slot = return_on_fail!(
            self.get_attested_slot(last_finalized_slot_on_near),
            "Error on getting attested slot"
        );

        let include_next_sync_committee =
            BeaconRPCClient::get_period_for_slot(last_finalized_slot_on_near)
                != BeaconRPCClient::get_period_for_slot(attested_slot);

        loop {
            let light_client_update = return_on_fail!(
                HandMadeFinalityLightClientUpdate::get_finality_light_client_update(
                    &self.beacon_rpc_client,
                    attested_slot,
                    include_next_sync_committee,
                ),
                format!(
                    "Error on getting hand made light client update for attested slot={}.",
                    attested_slot
                )
            );

            let finality_update_slot = light_client_update
                .finality_update
                .header_update
                .beacon_header
                .slot;

            if finality_update_slot <= last_finalized_slot_on_near {
                info!(target: "relay", "Finality update slot for hand made light client update <= last finality update on near. Increment gap for attested slot and skipping light client update.");
                attested_slot = return_on_fail!(
                    self.get_attested_slot(last_finalized_slot_on_near + ONE_EPOCH_IN_SLOTS),
                    "Error on getting attested slot"
                );
                continue;
            }

            trace!(target: "relay", "Hand made light client update: {:?}", light_client_update);
            self.send_specific_light_cleint_update(light_client_update);
            return;
        }
    }

    fn send_specific_light_cleint_update(&mut self, light_client_update: LightClientUpdate) {
        let is_known_block = return_on_fail!(
            self.eth_client_contract.is_known_block(
                &light_client_update
                    .finality_update
                    .header_update
                    .execution_block_hash,
            ),
            "Fail on the is_known_block method. Skipping sending light client update"
        );

        if is_known_block {
            let verification_result = return_on_fail!(
                self.verify_bls_signature_for_finality_update(&light_client_update),
                "Error on bls verification. Skip sending the light client update"
            );

            if verification_result {
                info!(target: "relay", "PASS bls signature verification!");
            } else {
                warn!(target: "relay", "NOT PASS bls signature verification. Skip sending this light client update");
                return;
            }

            let execution_outcome = return_on_fail_and_sleep!(
                self.eth_client_contract
                    .send_light_client_update(light_client_update.clone()),
                "Fail to send light client update",
                self.sleep_time_on_sync_secs
            );

            info!(target: "relay", "Sending light client update");

            if let FinalExecutionStatus::Failure(error_message) = execution_outcome.status {
                FAILS_ON_UPDATES_SUBMISSION.inc();
                warn!(target: "relay", "FAIL status on Light Client Update submission. Error: {:?}", error_message);
            }

            info!(target: "relay", "Successful light client update submission! Transaction URL: https://explorer.{}.near.org/transactions/{}",
                                  self.near_network_name, execution_outcome.transaction.hash);

            let finalized_block_number = return_on_fail!(
                self.beacon_rpc_client
                    .get_block_number_for_slot(types::Slot::new(
                        light_client_update
                            .finality_update
                            .header_update
                            .beacon_header
                            .slot
                            .as_u64()
                    )),
                "Fail on getting finalized block number"
            );

            info!(target: "relay", "Finalized block number from light client update = {}", finalized_block_number);
            sleep(Duration::from_secs(self.sleep_time_after_submission_secs));
        } else {
            debug!(target: "relay", "Finalized block for light client update is not found on NEAR. Skipping send light client update");
        }
    }
}

#[cfg(test)]
mod tests {
    use crate::beacon_rpc_client::BeaconRPCClient;
    use crate::config_for_tests::ConfigForTests;
    use crate::eth2near_relay::{Eth2NearRelay, ONE_EPOCH_IN_SLOTS};
    use crate::hand_made_finality_light_client_update::HandMadeFinalityLightClientUpdate;
    use crate::relay_errors::NoBlockForSlotError;
    use crate::test_utils::{get_relay, get_relay_from_slot, get_relay_with_update_from_file};
    use eth_types::eth2::LightClientUpdate;
    use eth_types::BlockHeader;
    use std::thread::sleep;
    use std::time::Duration;

    const TIMEOUT_SECONDS: u64 = 30;
    const TIMEOUT_STATE_SECONDS: u64 = 1000;

    fn get_test_config() -> ConfigForTests {
        ConfigForTests::load_from_toml("config_for_tests.toml".try_into().unwrap())
    }

    fn send_execution_blocks_between(relay: &mut Eth2NearRelay, start_slot: u64, end_slot: u64) {
        let mut slot = start_slot;
        let mut blocks: Vec<BlockHeader> = vec![];

        while slot <= end_slot {
            match relay.get_execution_block_by_slot(slot) {
                Ok(block) => {
                    blocks.push(block);
                    slot += 1;
                }
                Err(err) => match err.downcast_ref::<NoBlockForSlotError>() {
                    Some(_) => slot += 1,
                    None => sleep(Duration::from_secs(10)),
                },
            }
        }

        println!("Submitted blocks: {}", blocks.len());

        relay
            .eth_client_contract
            .send_headers(&blocks, end_slot)
            .unwrap();
    }

    fn send_blocks_till_finalized_eth_slot(relay: &mut Eth2NearRelay, finality_slot: u64) -> u64 {
        let mut slot = finality_slot + 1;

        let mut finality_slot_on_eth = relay
            .beacon_rpc_client
            .get_last_finalized_slot_number()
            .unwrap()
            .as_u64();

        let mut blocks: Vec<BlockHeader> = vec![];
        while finality_slot == finality_slot_on_eth || slot <= finality_slot_on_eth {
            if let Ok(block) = relay.get_execution_block_by_slot(slot) {
                blocks.push(block)
            }
            slot += 1;

            finality_slot_on_eth = loop {
                if let Ok(last_slot) = relay.beacon_rpc_client.get_last_finalized_slot_number() {
                    break last_slot.as_u64();
                }
            }
        }

        relay
            .eth_client_contract
            .send_headers(&blocks, finality_slot_on_eth)
            .unwrap();

        finality_slot_on_eth
    }

    fn get_finalized_slot(relay: &Eth2NearRelay) -> u64 {
        relay
            .eth_client_contract
            .get_finalized_beacon_block_slot()
            .unwrap()
    }

    #[test]
    fn test_submit_zero_headers() {
        let config_for_test = get_test_config();

        let mut relay = get_relay(true, true, &config_for_test);

        let mut end_slot = get_finalized_slot(&relay);
        end_slot += 1;

        let blocks: Vec<BlockHeader> = vec![];
        if let Ok(_) = relay.eth_client_contract.send_headers(&blocks, end_slot) {
            panic!("No error on submit 0 headers");
        }
    }

    #[test]
    fn test_send_specific_light_client_update() {
        let config_for_test = get_test_config();

        let mut relay = get_relay(true, true, &config_for_test);
        let finalized_slot = get_finalized_slot(&relay);

        let light_client_updates: Vec<LightClientUpdate> = serde_json::from_str(
            &std::fs::read_to_string(config_for_test.path_to_light_client_updates)
                .expect("Unable to read file"),
        )
        .unwrap();
        let finalized_slot_1 = light_client_updates[1]
            .finality_update
            .header_update
            .beacon_header
            .slot;

        send_execution_blocks_between(&mut relay, finalized_slot + 1, finalized_slot_1);

        let finalized_slot = get_finalized_slot(&relay);
        assert_eq!(finalized_slot, config_for_test.first_slot);

        relay.send_specific_light_cleint_update(light_client_updates[1].clone());

        let finalized_slot = get_finalized_slot(&relay);
        assert_eq!(finalized_slot, finalized_slot_1);
    }

    #[test]
    #[ignore]
    fn test_hand_made_light_client_update() {
        let config_for_test = get_test_config();

        let mut relay = get_relay(true, true, &config_for_test);
        let finalized_slot = get_finalized_slot(&relay);

        let light_client_updates: Vec<LightClientUpdate> = serde_json::from_str(
            &std::fs::read_to_string(config_for_test.path_to_light_client_updates)
                .expect("Unable to read file"),
        )
        .unwrap();
        let finalized_slot_1 = light_client_updates[1]
            .finality_update
            .header_update
            .beacon_header
            .slot;

        send_execution_blocks_between(&mut relay, finalized_slot + 1, finalized_slot_1);

        let finalized_slot = get_finalized_slot(&relay);
        assert_eq!(finalized_slot, config_for_test.first_slot);

        relay.send_hand_made_light_client_update(finalized_slot);

        let finalized_slot = get_finalized_slot(&relay);
        assert_eq!(finalized_slot, finalized_slot_1);
    }

    #[test]
    #[ignore]
    fn test_hand_made_light_client_update_with_null_signature_slot() {
        let config_for_test = get_test_config();

        let mut relay = get_relay(true, true, &config_for_test);
        let finalized_slot = get_finalized_slot(&relay);

        let light_client_updates: Vec<LightClientUpdate> = serde_json::from_str(
            &std::fs::read_to_string(config_for_test.path_to_light_client_updates)
                .expect("Unable to read file"),
        )
        .unwrap();
        let finalized_slot_1 = light_client_updates[1]
            .finality_update
            .header_update
            .beacon_header
            .slot;

        send_execution_blocks_between(&mut relay, finalized_slot + 1, finalized_slot_1);

        let finalized_slot = get_finalized_slot(&relay);
        assert_eq!(finalized_slot, config_for_test.first_slot);
        let attested_slot = relay
            .get_attested_slot(config_for_test.slot_without_block_2 - ONE_EPOCH_IN_SLOTS * 3 - 1)
            .unwrap();
        if relay.get_execution_block_by_slot(attested_slot + 1).is_ok() {
            panic!("Signature slot has block {}", attested_slot + 1);
        }

        relay.send_hand_made_light_client_update(
            config_for_test.slot_without_block_2 - ONE_EPOCH_IN_SLOTS * 3 - 1,
        );

        let finalized_slot = get_finalized_slot(&relay);
        assert_eq!(finalized_slot, finalized_slot_1);
    }

    #[test]
    #[ignore]
    fn test_send_light_client_update() {
        let config_for_test = get_test_config();

        let mut relay = get_relay(true, false, &config_for_test);
        let finality_slot = get_finalized_slot(&relay);

        let _finality_slot_on_eth = send_blocks_till_finalized_eth_slot(&mut relay, finality_slot);
        assert!(relay.send_light_client_updates_with_checks(config_for_test.first_slot));

        let new_finalized_slot = get_finalized_slot(&relay);
        assert_ne!(finality_slot, new_finalized_slot);
    }

    #[test]
    fn test_get_execution_block_by_slot() {
        let config_for_test = get_test_config();

        let mut relay = get_relay(true, true, &config_for_test);
        relay
            .get_execution_block_by_slot(config_for_test.slot_without_block - 1)
            .unwrap();
        if let Err(err) = relay.get_execution_block_by_slot(config_for_test.slot_without_block) {
            if err.downcast_ref::<NoBlockForSlotError>().is_none() {
                panic!("Wrong error type for slot without block");
            }
        } else {
            panic!("Return execution block for slot without block");
        }

        relay.beacon_rpc_client = BeaconRPCClient::new(
            "http://httpstat.us/504/",
            TIMEOUT_SECONDS,
            TIMEOUT_STATE_SECONDS,
        );
        if let Err(err) = relay.get_execution_block_by_slot(config_for_test.slot_without_block) {
            if err.downcast_ref::<NoBlockForSlotError>().is_some() {
                panic!("Wrong error type for unworking network");
            }
        } else {
            panic!("Return execution block in unworking network");
        }
    }

    #[test]
    fn test_verify_bls_signature() {
        let config_for_test = get_test_config();
        let mut relay = get_relay(true, true, &config_for_test);
        let mut light_client_updates: Vec<LightClientUpdate> = serde_json::from_str(
            &std::fs::read_to_string(config_for_test.path_to_light_client_updates)
                .expect("Unable to read file"),
        )
        .unwrap();

        assert!(relay
            .verify_bls_signature_for_finality_update(&light_client_updates[1])
            .unwrap());

        light_client_updates[1].attested_beacon_header =
            light_client_updates[0].attested_beacon_header.clone();

        assert!(!relay
            .verify_bls_signature_for_finality_update(&light_client_updates[1])
            .unwrap());
    }

    #[test]
    #[ignore]
    fn test_get_attested_slot() {
        let config_for_test = get_test_config();

        let mut relay = get_relay(true, true, &config_for_test);

        let light_client_updates: Vec<LightClientUpdate> = serde_json::from_str(
            &std::fs::read_to_string(config_for_test.path_to_light_client_updates)
                .expect("Unable to read file"),
        )
        .unwrap();
        let finalized_slot = light_client_updates[2]
            .finality_update
            .header_update
            .beacon_header
            .slot;
        let attested_slot = relay.get_attested_slot(finalized_slot).unwrap();

        match HandMadeFinalityLightClientUpdate::get_finality_light_client_update(
            &relay.beacon_rpc_client,
            attested_slot,
            false,
        ) {
            Ok(light_client_update) => {
                let finality_update_slot = light_client_update
                    .finality_update
                    .header_update
                    .beacon_header
                    .slot;

                assert!(finality_update_slot > finalized_slot);
            }
            Err(_) => {
                panic!("Error on get light client update");
            }
        }
    }

    #[test]
    fn test_get_execution_blocks_between() {
        let config_for_test = get_test_config();
        let relay = get_relay(true, true, &config_for_test);
        let finalized_slot = get_finalized_slot(&relay);

        let blocks = relay
            .get_execution_blocks_between(
                finalized_slot + 1,
                config_for_test.right_bound_in_slot_search,
            )
            .unwrap();
        assert_eq!(blocks.0.len(), relay.max_submitted_headers as usize);

        let first_block = relay
            .get_execution_block_by_slot(finalized_slot + 1)
            .unwrap();
        assert_eq!(blocks.0[0].hash, first_block.hash);

        for i in 1..blocks.0.len() {
            assert_ne!(blocks.0[i - 1].hash, blocks.0[i].hash);
            assert_eq!(blocks.0[i - 1].hash.unwrap(), blocks.0[i].parent_hash);
        }
    }

    #[test]
    fn test_submit_execution_blocks() {
        let config_for_test = get_test_config();
        let mut relay = get_relay(true, true, &config_for_test);
        let mut finalized_slot = get_finalized_slot(&relay);
        let blocks = relay
            .get_execution_blocks_between(
                finalized_slot + 1,
                config_for_test.right_bound_in_slot_search,
            )
            .unwrap();
        relay.submit_execution_blocks(blocks.0, blocks.1, &mut finalized_slot);
        assert_eq!(finalized_slot, blocks.1 - 1);

        let last_slot = relay
            .last_slot_searcher
            .get_last_slot(
                config_for_test.right_bound_in_slot_search,
                &relay.beacon_rpc_client,
                &relay.eth_client_contract,
            )
            .unwrap();
        assert_eq!(last_slot, blocks.1 - 1);
    }

    #[test]
    #[ignore]
    fn try_submit_update_with_not_enough_blocks() {
        let config_for_test = get_test_config();
        let mut relay = get_relay(true, true, &config_for_test);
        let finalized_slot = get_finalized_slot(&relay);

        let light_client_updates: Vec<LightClientUpdate> = serde_json::from_str(
            &std::fs::read_to_string(config_for_test.path_to_light_client_updates)
                .expect("Unable to read file"),
        )
        .unwrap();
        let finalized_slot_1 = light_client_updates[1]
            .finality_update
            .header_update
            .beacon_header
            .slot;

        send_execution_blocks_between(&mut relay, finalized_slot + 1, finalized_slot_1 - 1);

        let finalized_slot = get_finalized_slot(&relay);
        assert_eq!(finalized_slot, config_for_test.first_slot);

        assert!(!relay.send_light_client_updates_with_checks(config_for_test.first_slot));
        let finalized_slot = get_finalized_slot(&relay);

        assert_eq!(finalized_slot, config_for_test.first_slot);
    }

    #[test]
    fn test_not_invalid_attested_slot() {
        let config_for_test = get_test_config();

        let mut relay = get_relay(true, true, &config_for_test);
        let finalized_slot = config_for_test.first_slot;
        let possible_attested_slot = finalized_slot
            + ONE_EPOCH_IN_SLOTS * 2
            + ONE_EPOCH_IN_SLOTS * relay.light_client_updates_submission_frequency_in_epochs;
        if relay
            .get_execution_block_by_slot(possible_attested_slot)
            .is_ok()
        {
            panic!("possible attested slot has execution block");
        }

        let attested_slot = relay.get_attested_slot(finalized_slot).unwrap();
        relay.get_execution_block_by_slot(attested_slot).unwrap();
    }

    #[test]
    #[should_panic(expected = "504 Gateway Timeout")]
    fn get_execution_blocks_in_bad_network() {
        let config_for_test = get_test_config();
        let mut relay = get_relay(true, true, &config_for_test);
        let finalized_slot = get_finalized_slot(&relay);

        relay.beacon_rpc_client = BeaconRPCClient::new(
            "http://httpstat.us/504/",
            TIMEOUT_SECONDS,
            TIMEOUT_STATE_SECONDS,
        );

        relay
            .get_execution_blocks_between(
                finalized_slot + 1,
                config_for_test.right_bound_in_slot_search,
            )
            .unwrap();
    }

    #[test]
    #[ignore]
    fn test_send_regular_light_client_update() {
        let config_for_test = get_test_config();
        let mut relay = get_relay(true, false, &config_for_test);
        let finality_slot = get_finalized_slot(&relay);
        let finality_slot_on_eth = send_blocks_till_finalized_eth_slot(&mut relay, finality_slot);
        relay.send_regular_light_client_update(finality_slot_on_eth, finality_slot);

        let new_finalized_slot = get_finalized_slot(&relay);
        assert_ne!(finality_slot, new_finalized_slot);
    }

    #[test]
    fn test_wrong_last_submitted_slot() {
        let config_for_test = get_test_config();
        let mut relay = get_relay(true, false, &config_for_test);
        let finality_slot = get_finalized_slot(&relay);

        let _finality_slot_on_eth = send_blocks_till_finalized_eth_slot(&mut relay, finality_slot);
        assert!(!relay.send_light_client_updates_with_checks(finality_slot));

        let new_finalized_slot = get_finalized_slot(&relay);
        assert_eq!(finality_slot, new_finalized_slot);
    }

    #[test]
    fn test_too_often_updates() {
        let config_for_test = get_test_config();
        let mut relay = get_relay(true, false, &config_for_test);
        relay.light_client_updates_submission_frequency_in_epochs = 2;

        let finality_slot = get_finalized_slot(&relay);

        let _finality_slot_on_eth = send_blocks_till_finalized_eth_slot(&mut relay, finality_slot);
        assert!(!relay.send_light_client_updates_with_checks(finality_slot));

        let new_finalized_slot = get_finalized_slot(&relay);
        assert_eq!(finality_slot, new_finalized_slot);
    }

    #[test]
    #[ignore]
    fn test_run() {
        let config_for_test = get_test_config();
        let mut relay = get_relay(true, true, &config_for_test);
        let finality_slot = get_finalized_slot(&relay);

        relay.run(Some(5));

        let new_finality_slot = get_finalized_slot(&relay);

        assert_ne!(finality_slot, new_finality_slot);
    }

    #[test]
    #[ignore]
    fn test_base_update_for_new_period() {
        let config_for_test = get_test_config();
        let mut relay = get_relay_from_slot(
            true,
            config_for_test.finalized_slot_before_new_period,
            &config_for_test,
        );
        relay.max_submitted_headers = 33;
        relay.max_blocks_for_finalization = 100;

        let blocks = relay
            .get_execution_blocks_between(
                config_for_test.finalized_slot_before_new_period + 1,
                config_for_test.finalized_slot_before_new_period + 100,
            )
            .unwrap();
        let mut last_slot_on_near = config_for_test.finalized_slot_before_new_period;
        let finality_slot = get_finalized_slot(&relay);

        assert_eq!(finality_slot, last_slot_on_near);

        relay.submit_execution_blocks(blocks.0, blocks.1, &mut last_slot_on_near);

        assert!(relay.send_light_client_updates_with_checks(blocks.1 - 1));

        let new_finality_slot = get_finalized_slot(&relay);

        assert_ne!(
            config_for_test.finalized_slot_before_new_period,
            new_finality_slot
        );
        assert_eq!(
            BeaconRPCClient::get_period_for_slot(new_finality_slot),
            BeaconRPCClient::get_period_for_slot(config_for_test.finalized_slot_before_new_period)
                + 1
        );
    }

    #[test]
    #[ignore]
    fn test_base_update_for_same_period() {
        let config_for_test = get_test_config();
        let init_slot = config_for_test.finalized_slot_before_new_period - ONE_EPOCH_IN_SLOTS - 1;
        let mut relay = get_relay_from_slot(true, init_slot, &config_for_test);
        relay.max_submitted_headers = 33;
        relay.max_blocks_for_finalization = 100;

        let blocks = relay
            .get_execution_blocks_between(
                init_slot + 1,
                config_for_test.finalized_slot_before_new_period,
            )
            .unwrap();
        let mut last_slot_on_near = init_slot;
        let finality_slot = get_finalized_slot(&relay);

        assert_eq!(finality_slot, last_slot_on_near);

        relay.submit_execution_blocks(blocks.0, blocks.1, &mut last_slot_on_near);

        assert!(relay.send_light_client_updates_with_checks(blocks.1));

        let new_finality_slot = get_finalized_slot(&relay);

        assert_ne!(init_slot, new_finality_slot);
    }

    #[test]
    #[ignore]
    fn test_update_new_period_without_next_sync_committee() {
        let config_for_test = get_test_config();
        let mut relay = get_relay_from_slot(
            true,
            config_for_test.finalized_slot_before_new_period,
            &config_for_test,
        );
        relay.max_submitted_headers = 33;
        let blocks = relay
            .get_execution_blocks_between(
                config_for_test.finalized_slot_before_new_period + 1,
                config_for_test.finalized_slot_before_new_period + 100,
            )
            .unwrap();
        let mut last_slot_on_near = config_for_test.finalized_slot_before_new_period;

        relay.submit_execution_blocks(blocks.0, blocks.1, &mut last_slot_on_near);

        let attested_slot = relay
            .get_attested_slot(config_for_test.finalized_slot_before_new_period)
            .unwrap();
        let light_client_update =
            HandMadeFinalityLightClientUpdate::get_finality_light_client_update(
                &relay.beacon_rpc_client,
                attested_slot,
                false,
            )
            .unwrap();

        relay.send_specific_light_cleint_update(light_client_update);

        let new_finality_slot = get_finalized_slot(&relay);

        assert_eq!(
            config_for_test.finalized_slot_before_new_period,
            new_finality_slot
        );
    }

    #[test]
    #[ignore]
    fn test_send_light_client_update_from_file() {
        let config_for_test = get_test_config();
        let mut relay = get_relay_with_update_from_file(true, true, false, &config_for_test);
        let finality_slot = get_finalized_slot(&relay);
        relay.run(None);

        let new_finality_slot = get_finalized_slot(&relay);
        assert_ne!(finality_slot, new_finality_slot);
    }

    #[test]
    #[ignore]
    fn test_send_light_client_update_from_file_with_next_sync_committee() {
        let config_for_test = get_test_config();
        let mut relay = get_relay_with_update_from_file(true, true, true, &config_for_test);
        let finality_slot = get_finalized_slot(&relay);
        relay.run(None);

        let new_finality_slot = get_finalized_slot(&relay);
        assert_ne!(finality_slot, new_finality_slot);
    }

    #[test]
    #[ignore]
    fn test_max_finalized_blocks_8_epochs() {
        let config_for_test = get_test_config();
        let mut relay = get_relay(true, true, &config_for_test);
        relay.max_blocks_for_finalization = 10000;
        relay.max_submitted_headers = 10000;

        let light_client_updates: Vec<LightClientUpdate> = serde_json::from_str(
            &std::fs::read_to_string(config_for_test.path_to_light_client_updates)
                .expect("Unable to read file"),
        )
        .unwrap();
        let finalized_slot_8 = light_client_updates[8]
            .finality_update
            .header_update
            .beacon_header
            .slot;

        let finalized_slot = get_finalized_slot(&relay);
        send_execution_blocks_between(&mut relay, finalized_slot + 1, finalized_slot_8);

        relay.send_specific_light_cleint_update(light_client_updates[8].clone());

        let finalized_slot = get_finalized_slot(&relay);
        assert_eq!(finalized_slot, finalized_slot_8);
    }

    #[test]
    #[ignore]
    #[should_panic]
    // Can't finalize 393 blocks
    fn test_max_finalized_blocks_9_epochs() {
        let config_for_test = get_test_config();
        let mut relay = get_relay(true, true, &get_test_config());
        relay.max_blocks_for_finalization = 10000;
        relay.max_submitted_headers = 10000;

        let light_client_updates: Vec<LightClientUpdate> = serde_json::from_str(
            &std::fs::read_to_string(config_for_test.path_to_light_client_updates)
                .expect("Unable to read file"),
        )
        .unwrap();
        let finalized_slot_9 = light_client_updates[9]
            .finality_update
            .header_update
            .beacon_header
            .slot;

        let finalized_slot = get_finalized_slot(&relay);
        send_execution_blocks_between(&mut relay, finalized_slot + 1, finalized_slot_9);

        relay.send_specific_light_cleint_update(light_client_updates[9].clone());

        let finalized_slot = get_finalized_slot(&relay);
        assert_eq!(finalized_slot, finalized_slot_9);
    }
}<|MERGE_RESOLUTION|>--- conflicted
+++ resolved
@@ -18,11 +18,7 @@
 use eth_types::BlockHeader;
 use log::{debug, info, trace, warn};
 use near_primitives::views::FinalExecutionStatus;
-<<<<<<< HEAD
 use std::cmp::{max, min};
-=======
-use std::cmp::max;
->>>>>>> a8b43603
 use std::error::Error;
 use std::thread::sleep;
 use std::thread::spawn;
@@ -161,15 +157,6 @@
         LAST_ETH_SLOT.inc_by(max(0, last_eth2_slot as i64 - LAST_ETH_SLOT.get()));
         info!(target: "relay", "Last slot on ETH = {}", last_eth2_slot);
 
-<<<<<<< HEAD
-        let last_block_number = self
-            .beacon_rpc_client
-            .get_block_number_for_slot(Slot::new(last_eth2_slot))?;
-        CHAIN_EXECUTION_BLOCK_HEIGHT_ON_ETH.inc_by(max(
-            0,
-            last_block_number as i64 - CHAIN_EXECUTION_BLOCK_HEIGHT_ON_ETH.get(),
-        ));
-=======
         if let Ok(last_block_number) = self
             .beacon_rpc_client
             .get_block_number_for_slot(Slot::new(last_eth2_slot))
@@ -179,7 +166,6 @@
                 last_block_number as i64 - CHAIN_EXECUTION_BLOCK_HEIGHT_ON_ETH.get(),
             ));
         }
->>>>>>> a8b43603
 
         return if self.submit_only_finalized_blocks {
             Ok(self
@@ -203,15 +189,6 @@
             last_eth2_slot_on_near as i64 - LAST_ETH_SLOT_ON_NEAR.get(),
         ));
 
-<<<<<<< HEAD
-        let last_block_number = self
-            .beacon_rpc_client
-            .get_block_number_for_slot(Slot::new(last_eth2_slot_on_near))?;
-        CHAIN_EXECUTION_BLOCK_HEIGHT_ON_NEAR.inc_by(max(
-            0,
-            last_block_number as i64 - CHAIN_EXECUTION_BLOCK_HEIGHT_ON_NEAR.get(),
-        ));
-=======
         if let Ok(last_block_number) = self
             .beacon_rpc_client
             .get_block_number_for_slot(Slot::new(last_eth2_slot_on_near))
@@ -221,7 +198,6 @@
                 last_block_number as i64 - CHAIN_EXECUTION_BLOCK_HEIGHT_ON_NEAR.get(),
             ));
         }
->>>>>>> a8b43603
 
         return Ok(last_eth2_slot_on_near);
     }
@@ -234,15 +210,6 @@
             last_finalized_slot_on_near as i64 - LAST_FINALIZED_ETH_SLOT_ON_NEAR.get(),
         ));
 
-<<<<<<< HEAD
-        let last_block_number = self
-            .beacon_rpc_client
-            .get_block_number_for_slot(Slot::new(last_finalized_slot_on_near))?;
-        CHAIN_FINALIZED_EXECUTION_BLOCK_HEIGHT_ON_NEAR.inc_by(max(
-            0,
-            last_block_number as i64 - CHAIN_FINALIZED_EXECUTION_BLOCK_HEIGHT_ON_NEAR.get(),
-        ));
-=======
         if let Ok(last_block_number) = self
             .beacon_rpc_client
             .get_block_number_for_slot(Slot::new(last_finalized_slot_on_near))
@@ -252,7 +219,6 @@
                 last_block_number as i64 - CHAIN_FINALIZED_EXECUTION_BLOCK_HEIGHT_ON_NEAR.get(),
             ));
         }
->>>>>>> a8b43603
 
         Ok(last_finalized_slot_on_near)
     }
@@ -268,15 +234,6 @@
             last_finalized_slot_on_eth as i64 - LAST_FINALIZED_ETH_SLOT.get(),
         ));
 
-<<<<<<< HEAD
-        let last_block_number = self
-            .beacon_rpc_client
-            .get_block_number_for_slot(Slot::new(last_finalized_slot_on_eth))?;
-        CHAIN_FINALIZED_EXECUTION_BLOCK_HEIGHT_ON_ETH.inc_by(max(
-            0,
-            last_block_number as i64 - CHAIN_FINALIZED_EXECUTION_BLOCK_HEIGHT_ON_ETH.get(),
-        ));
-=======
         if let Ok(last_block_number) = self
             .beacon_rpc_client
             .get_block_number_for_slot(Slot::new(last_finalized_slot_on_eth))
@@ -286,7 +243,6 @@
                 last_block_number as i64 - CHAIN_FINALIZED_EXECUTION_BLOCK_HEIGHT_ON_ETH.get(),
             ));
         }
->>>>>>> a8b43603
 
         Ok(last_finalized_slot_on_eth)
     }
