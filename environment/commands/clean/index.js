const { execSync } = require('child_process');
const ProcessManager = require('pm2');

class CleanCommand {
    static execute () {
        console.log('Stopping all the running processess...');
<<<<<<< HEAD
        try {
            execSync('pm2 kill');
        } catch (err) {
            console.log(`Error stopping pm2 ${err}`);
        }
=======

        ProcessManager.killDaemon((err) => {
            if (err) {
                console.log(`Error stopping pm2 processes. ${err}`);
                process.exit(1);
            }
            ProcessManager.disconnect((err) => {
                if (err) {
                    process.exit(1);
                }
            });
        });

>>>>>>> f522352e
        try {
            execSync('python3 ~/.rainbowup/nearup/nearup stop');
        } catch (err) {
            console.log(`Error stopping nerup ${err}`);
        }
        console.log('Cleaning ~/.rainbowup and ~/.nearup directories...');
        execSync('rm -rf ~/.rainbowup && rm -rf ~/.nearup');
        console.log('Cleaning done...');
    }
}

exports.CleanCommand = CleanCommand;<|MERGE_RESOLUTION|>--- conflicted
+++ resolved
@@ -4,14 +4,6 @@
 class CleanCommand {
     static execute () {
         console.log('Stopping all the running processess...');
-<<<<<<< HEAD
-        try {
-            execSync('pm2 kill');
-        } catch (err) {
-            console.log(`Error stopping pm2 ${err}`);
-        }
-=======
-
         ProcessManager.killDaemon((err) => {
             if (err) {
                 console.log(`Error stopping pm2 processes. ${err}`);
@@ -23,8 +15,6 @@
                 }
             });
         });
-
->>>>>>> f522352e
         try {
             execSync('python3 ~/.rainbowup/nearup/nearup stop');
         } catch (err) {
